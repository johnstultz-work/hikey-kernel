# SPDX-License-Identifier: GPL-2.0-only
#
# Multimedia Video device configuration
#

if VIDEO_DEV

comment "IR I2C driver auto-selected by 'Autoselect ancillary drivers'"
	depends on MEDIA_SUBDRV_AUTOSELECT && I2C && RC_CORE

config VIDEO_IR_I2C
	tristate "I2C module for IR" if !MEDIA_SUBDRV_AUTOSELECT || EXPERT
	depends on I2C && RC_CORE
	default y
	help
	  Most boards have an IR chip directly connected via GPIO. However,
	  some video boards have the IR connected via I2C bus.

	  If your board doesn't have an I2C IR chip, you may disable this
	  option.

	  In doubt, say Y.

#
# V4L2 I2C drivers that are related with Camera support
#

menuconfig VIDEO_CAMERA_SENSOR
	bool "Camera sensor devices"
	depends on MEDIA_CAMERA_SUPPORT && I2C
	select MEDIA_CONTROLLER
	select V4L2_FWNODE
	select VIDEO_V4L2_SUBDEV_API
	default y

if VIDEO_CAMERA_SENSOR

config VIDEO_APTINA_PLL
	tristate

config VIDEO_CCS_PLL
	tristate

config VIDEO_ALVIUM_CSI2
	tristate "Allied Vision ALVIUM MIPI CSI-2 camera support"
	select V4L2_CCI_I2C
	help
	  This is a Video4Linux2 sensor-level driver for the Allied Vision
	  ALVIUM camera connected via MIPI CSI-2 interface.

	  To compile this driver as a module, choose M here: the
	  module will be called alvium-csi2.

config VIDEO_AR0521
	tristate "ON Semiconductor AR0521 sensor support"
	help
	  This is a Video4Linux2 sensor driver for the ON Semiconductor
	  AR0521 camera.

	  To compile this driver as a module, choose M here: the
	  module will be called ar0521.

config VIDEO_GC0308
	tristate "GalaxyCore GC0308 sensor support"
	select V4L2_CCI_I2C
	help
	  This is a Video4Linux2 sensor driver for the GalaxyCore
	  GC0308 camera.

	  To compile this driver as a module, choose M here: the
	  module will be called gc0308.

config VIDEO_GC2145
	select V4L2_CCI_I2C
	tristate "GalaxyCore GC2145 sensor support"
	help
	  This is a V4L2 sensor-level driver for GalaxyCore GC2145
	  2 Mpixel camera.

	  To compile this driver as a module, choose M here: the
	  module will be called gc2145.

config VIDEO_HI556
	tristate "Hynix Hi-556 sensor support"
	help
	  This is a Video4Linux2 sensor driver for the Hynix
	  Hi-556 camera.

	  To compile this driver as a module, choose M here: the
	  module will be called hi556.

config VIDEO_HI846
	tristate "Hynix Hi-846 sensor support"
	help
	  This is a Video4Linux2 sensor driver for the Hynix
	  Hi-846 camera.

	  To compile this driver as a module, choose M here: the
	  module will be called hi846.

config VIDEO_HI847
        tristate "Hynix Hi-847 sensor support"
        help
          This is a Video4Linux2 sensor driver for the Hynix
          Hi-847 camera.

          To compile this driver as a module, choose M here: the
          module will be called hi847.

config VIDEO_IMX208
	tristate "Sony IMX208 sensor support"
	help
	  This is a Video4Linux2 sensor driver for the Sony
	  IMX208 camera.

	  To compile this driver as a module, choose M here: the
	  module will be called imx208.

config VIDEO_IMX214
	tristate "Sony IMX214 sensor support"
	depends on GPIOLIB
	select REGMAP_I2C
	help
	  This is a Video4Linux2 sensor driver for the Sony
	  IMX214 camera.

	  To compile this driver as a module, choose M here: the
	  module will be called imx214.

config VIDEO_IMX219
	tristate "Sony IMX219 sensor support"
	select V4L2_CCI_I2C
	help
	  This is a Video4Linux2 sensor driver for the Sony
	  IMX219 camera.

	  To compile this driver as a module, choose M here: the
	  module will be called imx219.

config VIDEO_IMX258
	tristate "Sony IMX258 sensor support"
	help
	  This is a Video4Linux2 sensor driver for the Sony
	  IMX258 camera.

	  To compile this driver as a module, choose M here: the
	  module will be called imx258.

config VIDEO_IMX274
	tristate "Sony IMX274 sensor support"
	select REGMAP_I2C
	help
	  This is a V4L2 sensor driver for the Sony IMX274
	  CMOS image sensor.

config VIDEO_IMX290
	tristate "Sony IMX290 sensor support"
	select REGMAP_I2C
	select V4L2_CCI_I2C
	help
	  This is a Video4Linux2 sensor driver for the Sony
	  IMX290 camera sensor.

	  To compile this driver as a module, choose M here: the
	  module will be called imx290.

config VIDEO_IMX296
	tristate "Sony IMX296 sensor support"
	help
	  This is a Video4Linux2 sensor driver for the Sony
	  IMX296 camera.

	  To compile this driver as a module, choose M here: the
	  module will be called imx296.

config VIDEO_IMX319
	tristate "Sony IMX319 sensor support"
	help
	  This is a Video4Linux2 sensor driver for the Sony
	  IMX319 camera.

	  To compile this driver as a module, choose M here: the
	  module will be called imx319.

config VIDEO_IMX334
	tristate "Sony IMX334 sensor support"
	depends on OF_GPIO
	help
	  This is a Video4Linux2 sensor driver for the Sony
	  IMX334 camera.

	  To compile this driver as a module, choose M here: the
	  module will be called imx334.

config VIDEO_IMX335
	tristate "Sony IMX335 sensor support"
	depends on OF_GPIO
<<<<<<< HEAD
=======
	select V4L2_CCI_I2C
>>>>>>> 0c383648
	help
	  This is a Video4Linux2 sensor driver for the Sony
	  IMX335 camera.

	  To compile this driver as a module, choose M here: the
	  module will be called imx335.

config VIDEO_IMX355
	tristate "Sony IMX355 sensor support"
	help
	  This is a Video4Linux2 sensor driver for the Sony
	  IMX355 camera.

	  To compile this driver as a module, choose M here: the
	  module will be called imx355.

config VIDEO_IMX412
	tristate "Sony IMX412 sensor support"
	depends on OF_GPIO
	help
	  This is a Video4Linux2 sensor driver for the Sony
	  IMX412 camera.

	  To compile this driver as a module, choose M here: the
	  module will be called imx412.

config VIDEO_IMX415
	tristate "Sony IMX415 sensor support"
	depends on OF_GPIO
	select V4L2_CCI_I2C
	help
	  This is a Video4Linux2 sensor driver for the Sony
	  IMX415 camera.

	  To compile this driver as a module, choose M here: the
	  module will be called imx415.

config VIDEO_MAX9271_LIB
	tristate

config VIDEO_MT9M001
	tristate "mt9m001 support"
	help
	  This driver supports MT9M001 cameras from Micron, monochrome
	  and colour models.

config VIDEO_MT9M111
	tristate "mt9m111, mt9m112 and mt9m131 support"
	help
	  This driver supports MT9M111, MT9M112 and MT9M131 cameras from
	  Micron/Aptina

config VIDEO_MT9M114
	tristate "onsemi MT9M114 sensor support"
	select V4L2_CCI_I2C
	help
	  This is a Video4Linux2 sensor-level driver for the onsemi MT9M114
	  camera.

	  To compile this driver as a module, choose M here: the
	  module will be called mt9m114.

config VIDEO_MT9P031
	tristate "Aptina MT9P031 support"
	select VIDEO_APTINA_PLL
	help
	  This is a Video4Linux2 sensor driver for the Aptina
	  (Micron) mt9p031 5 Mpixel camera.

config VIDEO_MT9T112
	tristate "Aptina MT9T111/MT9T112 support"
	help
	  This is a Video4Linux2 sensor driver for the Aptina
	  (Micron) MT9T111 and MT9T112 3 Mpixel camera.

	  To compile this driver as a module, choose M here: the
	  module will be called mt9t112.

config VIDEO_MT9V011
	tristate "Micron mt9v011 sensor support"
	help
	  This is a Video4Linux2 sensor driver for the Micron
	  mt0v011 1.3 Mpixel camera.  It currently only works with the
	  em28xx driver.

config VIDEO_MT9V032
	tristate "Micron MT9V032 sensor support"
	select REGMAP_I2C
	help
	  This is a Video4Linux2 sensor driver for the Micron
	  MT9V032 752x480 CMOS sensor.

config VIDEO_MT9V111
	tristate "Aptina MT9V111 sensor support"
	help
	  This is a Video4Linux2 sensor driver for the Aptina/Micron
	  MT9V111 sensor.

	  To compile this driver as a module, choose M here: the
	  module will be called mt9v111.

config VIDEO_OG01A1B
	tristate "OmniVision OG01A1B sensor support"
	help
	  This is a Video4Linux2 sensor driver for the OmniVision
	  OG01A1B camera.

	  To compile this driver as a module, choose M here: the
	  module will be called og01a1b.

config VIDEO_OV01A10
	tristate "OmniVision OV01A10 sensor support"
	help
	  This is a Video4Linux2 sensor driver for the OmniVision
	  OV01A10 camera.

	  To compile this driver as a module, choose M here: the
	  module will be called ov01a10.

config VIDEO_OV02A10
	tristate "OmniVision OV02A10 sensor support"
	help
	  This is a Video4Linux2 sensor driver for the OmniVision
	  OV02A10 camera.

	  To compile this driver as a module, choose M here: the
	  module will be called ov02a10.

config VIDEO_OV08D10
        tristate "OmniVision OV08D10 sensor support"
        help
          This is a Video4Linux2 sensor driver for the OmniVision
          OV08D10 camera sensor.

          To compile this driver as a module, choose M here: the
          module will be called ov08d10.

config VIDEO_OV08X40
	tristate "OmniVision OV08X40 sensor support"
	help
	  This is a Video4Linux2 sensor driver for the OmniVision
	  OV08X40 camera.

	  To compile this driver as a module, choose M here: the
	  module will be called ov08x40.

config VIDEO_OV13858
	tristate "OmniVision OV13858 sensor support"
	help
	  This is a Video4Linux2 sensor driver for the OmniVision
	  OV13858 camera.

config VIDEO_OV13B10
	tristate "OmniVision OV13B10 sensor support"
	help
	  This is a Video4Linux2 sensor driver for the OmniVision
	  OV13B10 camera.

config VIDEO_OV2640
	tristate "OmniVision OV2640 sensor support"
	help
	  This is a Video4Linux2 sensor driver for the OmniVision
	  OV2640 camera.

	  To compile this driver as a module, choose M here: the
	  module will be called ov2640.

config VIDEO_OV2659
	tristate "OmniVision OV2659 sensor support"
	depends on GPIOLIB
	help
	  This is a Video4Linux2 sensor driver for the OmniVision
	  OV2659 camera.

	  To compile this driver as a module, choose M here: the
	  module will be called ov2659.

config VIDEO_OV2680
	tristate "OmniVision OV2680 sensor support"
	select V4L2_CCI_I2C
	help
	  This is a Video4Linux2 sensor driver for the OmniVision
	  OV2680 camera.

	  To compile this driver as a module, choose M here: the
	  module will be called ov2680.

config VIDEO_OV2685
	tristate "OmniVision OV2685 sensor support"
	help
	  This is a Video4Linux2 sensor driver for the OmniVision
	  OV2685 camera.

	  To compile this driver as a module, choose M here: the
	  module will be called ov2685.

config VIDEO_OV2740
	tristate "OmniVision OV2740 sensor support"
	depends on ACPI || COMPILE_TEST
	select REGMAP_I2C
	help
	  This is a Video4Linux2 sensor driver for the OmniVision
	  OV2740 camera.

	  To compile this driver as a module, choose M here: the
	  module will be called ov2740.

config VIDEO_OV4689
	tristate "OmniVision OV4689 sensor support"
	depends on GPIOLIB
<<<<<<< HEAD
=======
	select V4L2_CCI_I2C
>>>>>>> 0c383648
	help
	  This is a Video4Linux2 sensor-level driver for the OmniVision
	  OV4689 camera.

	  To compile this driver as a module, choose M here: the
	  module will be called ov4689.

config VIDEO_OV5640
	tristate "OmniVision OV5640 sensor support"
	depends on OF
	depends on GPIOLIB
	help
	  This is a Video4Linux2 sensor driver for the Omnivision
	  OV5640 camera sensor with a MIPI CSI-2 interface.

config VIDEO_OV5645
	tristate "OmniVision OV5645 sensor support"
	depends on OF
	help
	  This is a Video4Linux2 sensor driver for the OmniVision
	  OV5645 camera.

	  To compile this driver as a module, choose M here: the
	  module will be called ov5645.

config VIDEO_OV5647
	tristate "OmniVision OV5647 sensor support"
	help
	  This is a Video4Linux2 sensor driver for the OmniVision
	  OV5647 camera.

	  To compile this driver as a module, choose M here: the
	  module will be called ov5647.

config VIDEO_OV5648
	tristate "OmniVision OV5648 sensor support"
	depends on PM
	help
	  This is a Video4Linux2 sensor driver for the OmniVision
	  OV5648 camera.

	  To compile this driver as a module, choose M here: the
	  module will be called ov5648.

config VIDEO_OV5670
	tristate "OmniVision OV5670 sensor support"
	help
	  This is a Video4Linux2 sensor driver for the OmniVision
	  OV5670 camera.

	  To compile this driver as a module, choose M here: the
	  module will be called ov5670.

config VIDEO_OV5675
	tristate "OmniVision OV5675 sensor support"
	help
	  This is a Video4Linux2 sensor driver for the OmniVision
	  OV5675 camera.

	  To compile this driver as a module, choose M here: the
	  module will be called ov5675.

config VIDEO_OV5693
	tristate "OmniVision OV5693 sensor support"
	select V4L2_CCI_I2C
	help
	  This is a Video4Linux2 sensor driver for the OmniVision
	  OV5693 camera.

	  To compile this driver as a module, choose M here: the
	  module will be called ov5693.

config VIDEO_OV5695
	tristate "OmniVision OV5695 sensor support"
	help
	  This is a Video4Linux2 sensor driver for the OmniVision
	  OV5695 camera.

	  To compile this driver as a module, choose M here: the
	  module will be called ov5695.

config VIDEO_OV64A40
	tristate "OmniVision OV64A40 sensor support"
	select V4L2_CCI_I2C
	help
	  This is a Video4Linux2 sensor driver for the OmniVision
	  OV64A40 camera.

	  To compile this driver as a module, choose M here: the
	  module will be called ov64a40.

config VIDEO_OV6650
	tristate "OmniVision OV6650 sensor support"
	help
	  This is a Video4Linux2 sensor driver for the OmniVision
	  OV6650 camera.

	  To compile this driver as a module, choose M here: the
	  module will be called ov6650.

config VIDEO_OV7251
	tristate "OmniVision OV7251 sensor support"
	help
	  This is a Video4Linux2 sensor driver for the OmniVision
	  OV7251 camera.

	  To compile this driver as a module, choose M here: the
	  module will be called ov7251.

config VIDEO_OV7640
	tristate "OmniVision OV7640 sensor support"
	help
	  This is a Video4Linux2 sensor driver for the OmniVision
	  OV7640 camera.

	  To compile this driver as a module, choose M here: the
	  module will be called ov7640.

config VIDEO_OV7670
	tristate "OmniVision OV7670 sensor support"
	help
	  This is a Video4Linux2 sensor driver for the OmniVision
	  OV7670 VGA camera.  It currently only works with the M88ALP01
	  controller.

config VIDEO_OV772X
	tristate "OmniVision OV772x sensor support"
	select REGMAP_SCCB
	help
	  This is a Video4Linux2 sensor driver for the OmniVision
	  OV772x camera.

	  To compile this driver as a module, choose M here: the
	  module will be called ov772x.

config VIDEO_OV7740
	tristate "OmniVision OV7740 sensor support"
	select REGMAP_SCCB
	help
	  This is a Video4Linux2 sensor driver for the OmniVision
	  OV7740 VGA camera sensor.

config VIDEO_OV8856
	tristate "OmniVision OV8856 sensor support"
	help
	  This is a Video4Linux2 sensor driver for the OmniVision
	  OV8856 camera sensor.

	  To compile this driver as a module, choose M here: the
	  module will be called ov8856.

config VIDEO_OV8858
	tristate "OmniVision OV8858 sensor support"
	depends on PM
	help
	  This is a Video4Linux2 sensor driver for OmniVision
	  OV8858 camera sensor.

	  To compile this driver as a module, choose M here: the
	  module will be called ov8858.

config VIDEO_OV8865
	tristate "OmniVision OV8865 sensor support"
	depends on PM
	help
	  This is a Video4Linux2 sensor driver for OmniVision
	  OV8865 camera sensor.

	  To compile this driver as a module, choose M here: the
	  module will be called ov8865.

config VIDEO_OV9282
	tristate "OmniVision OV9282 sensor support"
	depends on OF_GPIO
	help
	  This is a Video4Linux2 sensor driver for the OmniVision
	  OV9282 camera sensor.

	  To compile this driver as a module, choose M here: the
	  module will be called ov9282.

config VIDEO_OV9640
	tristate "OmniVision OV9640 sensor support"
	help
	  This is a Video4Linux2 sensor driver for the OmniVision
	  OV9640 camera sensor.

config VIDEO_OV9650
	tristate "OmniVision OV9650/OV9652 sensor support"
	select REGMAP_SCCB
	help
	  This is a V4L2 sensor driver for the Omnivision
	  OV9650 and OV9652 camera sensors.

config VIDEO_OV9734
	tristate "OmniVision OV9734 sensor support"
	depends on ACPI || COMPILE_TEST
	help
	  This is a Video4Linux2 sensor driver for the OmniVision
	  OV9734 camera.

	  To compile this driver as a module, choose M here: the
	  module's name is ov9734.

config VIDEO_RDACM20
	tristate "IMI RDACM20 camera support"
	select VIDEO_MAX9271_LIB
	help
	  This driver supports the IMI RDACM20 GMSL camera, used in
	  ADAS systems.

	  This camera should be used in conjunction with a GMSL
	  deserialiser such as the MAX9286.

config VIDEO_RDACM21
	tristate "IMI RDACM21 camera support"
	select VIDEO_MAX9271_LIB
	help
	  This driver supports the IMI RDACM21 GMSL camera, used in
	  ADAS systems.

	  This camera should be used in conjunction with a GMSL
	  deserialiser such as the MAX9286.

config VIDEO_RJ54N1
	tristate "Sharp RJ54N1CB0C sensor support"
	help
	  This is a V4L2 sensor driver for Sharp RJ54N1CB0C CMOS image
	  sensor.

	  To compile this driver as a module, choose M here: the
	  module will be called rj54n1.

config VIDEO_S5C73M3
	tristate "Samsung S5C73M3 sensor support"
	depends on SPI
	help
	  This is a V4L2 sensor driver for Samsung S5C73M3
	  8 Mpixel camera.

config VIDEO_S5K5BAF
	tristate "Samsung S5K5BAF sensor support"
	help
	  This is a V4L2 sensor driver for Samsung S5K5BAF 2M
	  camera sensor with an embedded SoC image signal processor.

config VIDEO_S5K6A3
	tristate "Samsung S5K6A3 sensor support"
	help
	  This is a V4L2 sensor driver for Samsung S5K6A3 raw
	  camera sensor.

config VIDEO_ST_VGXY61
	tristate "ST VGXY61 sensor support"
	select V4L2_CCI_I2C
	depends on OF && GPIOLIB
	help
	  This is a Video4Linux2 sensor driver for the ST VGXY61
	  camera sensor.

source "drivers/media/i2c/ccs/Kconfig"
source "drivers/media/i2c/et8ek8/Kconfig"

endif

menu "Camera ISPs"
	visible if MEDIA_CAMERA_SUPPORT

config VIDEO_THP7312
	tristate "THine THP7312 support"
	depends on I2C
	select FW_LOADER
	select MEDIA_CONTROLLER
	select V4L2_CCI_I2C
	select V4L2_FWNODE
	select VIDEO_V4L2_SUBDEV_API
	help
	  This is a Video4Linux2 sensor-level driver for the THine
	  THP7312 ISP.

endmenu

menu "Lens drivers"
	visible if MEDIA_CAMERA_SUPPORT

config VIDEO_AD5820
	tristate "AD5820 lens voice coil support"
	depends on GPIOLIB && I2C && VIDEO_DEV
	select MEDIA_CONTROLLER
	select V4L2_ASYNC
	help
	  This is a driver for the AD5820 camera lens voice coil.
	  It is used for example in Nokia N900 (RX-51).

config VIDEO_AK7375
	tristate "AK7375 lens voice coil support"
	depends on I2C && VIDEO_DEV
	select MEDIA_CONTROLLER
	select VIDEO_V4L2_SUBDEV_API
	select V4L2_ASYNC
	help
	  This is a driver for the AK7375 camera lens voice coil.
	  AK7375 is a 12 bit DAC with 120mA output current sink
	  capability. This is designed for linear control of
	  voice coil motors, controlled via I2C serial interface.

config VIDEO_DW9714
	tristate "DW9714 lens voice coil support"
	depends on I2C && VIDEO_DEV
	select MEDIA_CONTROLLER
	select VIDEO_V4L2_SUBDEV_API
	select V4L2_ASYNC
	help
	  This is a driver for the DW9714 camera lens voice coil.
	  DW9714 is a 10 bit DAC with 120mA output current sink
	  capability. This is designed for linear control of
	  voice coil motors, controlled via I2C serial interface.

config VIDEO_DW9719
	tristate "DW9719 lens voice coil support"
	depends on I2C && VIDEO_DEV
	select MEDIA_CONTROLLER
	select VIDEO_V4L2_SUBDEV_API
	select V4L2_ASYNC
	select V4L2_CCI_I2C
	help
	  This is a driver for the DW9719 camera lens voice coil.
	  This is designed for linear control of voice coil motors,
	  controlled via I2C serial interface.

config VIDEO_DW9768
	tristate "DW9768 lens voice coil support"
	depends on I2C && VIDEO_DEV
	select MEDIA_CONTROLLER
	select VIDEO_V4L2_SUBDEV_API
	select V4L2_FWNODE
	help
	  This is a driver for the DW9768 camera lens voice coil.
	  DW9768 is a 10 bit DAC with 100mA output current sink
	  capability. This is designed for linear control of
	  voice coil motors, controlled via I2C serial interface.

config VIDEO_DW9807_VCM
	tristate "DW9807 lens voice coil support"
	depends on I2C && VIDEO_DEV
	select MEDIA_CONTROLLER
	select VIDEO_V4L2_SUBDEV_API
	select V4L2_ASYNC
	help
	  This is a driver for the DW9807 camera lens voice coil.
	  DW9807 is a 10 bit DAC with 100mA output current sink
	  capability. This is designed for linear control of
	  voice coil motors, controlled via I2C serial interface.

endmenu

menu "Flash devices"
	visible if MEDIA_CAMERA_SUPPORT

config VIDEO_ADP1653
	tristate "ADP1653 flash support"
	depends on I2C && VIDEO_DEV
	select MEDIA_CONTROLLER
	select V4L2_ASYNC
	help
	  This is a driver for the ADP1653 flash controller. It is used for
	  example in Nokia N900.

config VIDEO_LM3560
	tristate "LM3560 dual flash driver support"
	depends on I2C && VIDEO_DEV
	select MEDIA_CONTROLLER
	select REGMAP_I2C
	select V4L2_ASYNC
	help
	  This is a driver for the lm3560 dual flash controllers. It controls
	  flash, torch LEDs.

config VIDEO_LM3646
	tristate "LM3646 dual flash driver support"
	depends on I2C && VIDEO_DEV
	select MEDIA_CONTROLLER
	select REGMAP_I2C
	select V4L2_ASYNC
	help
	  This is a driver for the lm3646 dual flash controllers. It controls
	  flash, torch LEDs.

endmenu

#
# V4L2 I2C drivers that aren't related with Camera support
#

comment "audio, video and radio I2C drivers auto-selected by 'Autoselect ancillary drivers'"
	depends on MEDIA_HIDE_ANCILLARY_SUBDRV
#
# Encoder / Decoder module configuration
#

menu "Audio decoders, processors and mixers"
	visible if !MEDIA_HIDE_ANCILLARY_SUBDRV

config VIDEO_CS3308
	tristate "Cirrus Logic CS3308 audio ADC"
	depends on VIDEO_DEV && I2C
	help
	  Support for the Cirrus Logic CS3308 High Performance 8-Channel
	  Analog Volume Control

	  To compile this driver as a module, choose M here: the
	  module will be called cs3308.

config VIDEO_CS5345
	tristate "Cirrus Logic CS5345 audio ADC"
	depends on VIDEO_DEV && I2C
	help
	  Support for the Cirrus Logic CS5345 24-bit, 192 kHz
	  stereo A/D converter.

	  To compile this driver as a module, choose M here: the
	  module will be called cs5345.

config VIDEO_CS53L32A
	tristate "Cirrus Logic CS53L32A audio ADC"
	depends on VIDEO_DEV && I2C
	help
	  Support for the Cirrus Logic CS53L32A low voltage
	  stereo A/D converter.

	  To compile this driver as a module, choose M here: the
	  module will be called cs53l32a.

config VIDEO_MSP3400
	tristate "Micronas MSP34xx audio decoders"
	depends on VIDEO_DEV && I2C
	help
	  Support for the Micronas MSP34xx series of audio decoders.

	  To compile this driver as a module, choose M here: the
	  module will be called msp3400.

config VIDEO_SONY_BTF_MPX
	tristate "Sony BTF's internal MPX"
	depends on VIDEO_DEV && I2C
	help
	  Support for the internal MPX of the Sony BTF-PG472Z tuner.

	  To compile this driver as a module, choose M here: the
	  module will be called sony-btf-mpx.

config VIDEO_TDA1997X
	tristate "NXP TDA1997x HDMI receiver"
	depends on VIDEO_DEV && I2C
	depends on SND_SOC
	select HDMI
	select SND_PCM
	select V4L2_FWNODE
	select MEDIA_CONTROLLER
	select VIDEO_V4L2_SUBDEV_API
	help
	  V4L2 subdevice driver for the NXP TDA1997x HDMI receivers.

	  To compile this driver as a module, choose M here: the
	  module will be called tda1997x.

config VIDEO_TDA7432
	tristate "Philips TDA7432 audio processor"
	depends on VIDEO_DEV && I2C
	help
	  Support for tda7432 audio decoder chip found on some bt8xx boards.

	  To compile this driver as a module, choose M here: the
	  module will be called tda7432.

config VIDEO_TDA9840
	tristate "Philips TDA9840 audio processor"
	depends on I2C
	help
	  Support for tda9840 audio decoder chip found on some Zoran boards.

	  To compile this driver as a module, choose M here: the
	  module will be called tda9840.

config VIDEO_TEA6415C
	tristate "Philips TEA6415C audio processor"
	depends on I2C
	help
	  Support for tea6415c audio decoder chip found on some bt8xx boards.

	  To compile this driver as a module, choose M here: the
	  module will be called tea6415c.

config VIDEO_TEA6420
	tristate "Philips TEA6420 audio processor"
	depends on I2C
	help
	  Support for tea6420 audio decoder chip found on some bt8xx boards.

	  To compile this driver as a module, choose M here: the
	  module will be called tea6420.

config VIDEO_TLV320AIC23B
	tristate "Texas Instruments TLV320AIC23B audio codec"
	depends on VIDEO_DEV && I2C
	help
	  Support for the Texas Instruments TLV320AIC23B audio codec.

	  To compile this driver as a module, choose M here: the
	  module will be called tlv320aic23b.

config VIDEO_TVAUDIO
	tristate "Simple audio decoder chips"
	depends on VIDEO_DEV && I2C
	help
	  Support for several audio decoder chips found on some bt8xx boards:
	  Philips: tda9840, tda9873h, tda9874h/a, tda9850, tda985x, tea6300,
		   tea6320, tea6420, tda8425, ta8874z.
	  Microchip: pic16c54 based design on ProVideo PV951 board.

	  To compile this driver as a module, choose M here: the
	  module will be called tvaudio.

config VIDEO_UDA1342
	tristate "Philips UDA1342 audio codec"
	depends on VIDEO_DEV && I2C
	help
	  Support for the Philips UDA1342 audio codec.

	  To compile this driver as a module, choose M here: the
	  module will be called uda1342.

config VIDEO_VP27SMPX
	tristate "Panasonic VP27's internal MPX"
	depends on VIDEO_DEV && I2C
	help
	  Support for the internal MPX of the Panasonic VP27s tuner.

	  To compile this driver as a module, choose M here: the
	  module will be called vp27smpx.

config VIDEO_WM8739
	tristate "Wolfson Microelectronics WM8739 stereo audio ADC"
	depends on VIDEO_DEV && I2C
	help
	  Support for the Wolfson Microelectronics WM8739
	  stereo A/D Converter.

	  To compile this driver as a module, choose M here: the
	  module will be called wm8739.

config VIDEO_WM8775
	tristate "Wolfson Microelectronics WM8775 audio ADC with input mixer"
	depends on VIDEO_DEV && I2C
	help
	  Support for the Wolfson Microelectronics WM8775 high
	  performance stereo A/D Converter with a 4 channel input mixer.

	  To compile this driver as a module, choose M here: the
	  module will be called wm8775.

endmenu

menu "RDS decoders"
	visible if !MEDIA_HIDE_ANCILLARY_SUBDRV

config VIDEO_SAA6588
	tristate "SAA6588 Radio Chip RDS decoder support"
	depends on VIDEO_DEV && I2C

	help
	  Support for this Radio Data System (RDS) decoder. This allows
	  seeing radio station identification transmitted using this
	  standard.

	  To compile this driver as a module, choose M here: the
	  module will be called saa6588.

endmenu

menu "Video decoders"
	visible if !MEDIA_HIDE_ANCILLARY_SUBDRV

config VIDEO_ADV7180
	tristate "Analog Devices ADV7180 decoder"
	depends on GPIOLIB && VIDEO_DEV && I2C
	select MEDIA_CONTROLLER
	select VIDEO_V4L2_SUBDEV_API
	select V4L2_ASYNC
	help
	  Support for the Analog Devices ADV7180 video decoder.

	  To compile this driver as a module, choose M here: the
	  module will be called adv7180.

config VIDEO_ADV7183
	tristate "Analog Devices ADV7183 decoder"
	depends on VIDEO_DEV && I2C
	help
	  V4l2 subdevice driver for the Analog Devices
	  ADV7183 video decoder.

	  To compile this driver as a module, choose M here: the
	  module will be called adv7183.

config VIDEO_ADV748X
	tristate "Analog Devices ADV748x decoder"
	depends on VIDEO_DEV && I2C
	depends on OF
	select MEDIA_CONTROLLER
	select VIDEO_V4L2_SUBDEV_API
	select REGMAP_I2C
	select V4L2_FWNODE
	help
	  V4L2 subdevice driver for the Analog Devices
	  ADV7481 and ADV7482 HDMI/Analog video decoders.

	  To compile this driver as a module, choose M here: the
	  module will be called adv748x.

config VIDEO_ADV7604
	tristate "Analog Devices ADV7604 decoder"
	depends on VIDEO_DEV && I2C
	depends on GPIOLIB || COMPILE_TEST
	select MEDIA_CONTROLLER
	select VIDEO_V4L2_SUBDEV_API
	select REGMAP_I2C
	select HDMI
	select V4L2_FWNODE
	help
	  Support for the Analog Devices ADV7604 video decoder.

	  This is a Analog Devices Component/Graphics Digitizer
	  with 4:1 Multiplexed HDMI Receiver.

	  To compile this driver as a module, choose M here: the
	  module will be called adv7604.

config VIDEO_ADV7604_CEC
	bool "Enable Analog Devices ADV7604 CEC support"
	depends on VIDEO_ADV7604
	select CEC_CORE
	help
	  When selected the adv7604 will support the optional
	  HDMI CEC feature.

config VIDEO_ADV7842
	tristate "Analog Devices ADV7842 decoder"
	depends on VIDEO_DEV && I2C
	select MEDIA_CONTROLLER
	select VIDEO_V4L2_SUBDEV_API
	select HDMI
	help
	  Support for the Analog Devices ADV7842 video decoder.

	  This is a Analog Devices Component/Graphics/SD Digitizer
	  with 2:1 Multiplexed HDMI Receiver.

	  To compile this driver as a module, choose M here: the
	  module will be called adv7842.

config VIDEO_ADV7842_CEC
	bool "Enable Analog Devices ADV7842 CEC support"
	depends on VIDEO_ADV7842
	select CEC_CORE
	help
	  When selected the adv7842 will support the optional
	  HDMI CEC feature.

config VIDEO_BT819
	tristate "BT819A VideoStream decoder"
	depends on VIDEO_DEV && I2C
	help
	  Support for BT819A video decoder.

	  To compile this driver as a module, choose M here: the
	  module will be called bt819.

config VIDEO_BT856
	tristate "BT856 VideoStream decoder"
	depends on VIDEO_DEV && I2C
	help
	  Support for BT856 video decoder.

	  To compile this driver as a module, choose M here: the
	  module will be called bt856.

config VIDEO_BT866
	tristate "BT866 VideoStream decoder"
	depends on VIDEO_DEV && I2C
	help
	  Support for BT866 video decoder.

	  To compile this driver as a module, choose M here: the
	  module will be called bt866.

config VIDEO_ISL7998X
	tristate "Intersil ISL7998x video decoder"
	depends on VIDEO_DEV && I2C
	depends on OF_GPIO
	select MEDIA_CONTROLLER
	select VIDEO_V4L2_SUBDEV_API
	select V4L2_FWNODE
	help
	  Support for Intersil ISL7998x analog to MIPI-CSI2 or
	  BT.656 decoder.

config VIDEO_KS0127
	tristate "KS0127 video decoder"
	depends on VIDEO_DEV && I2C
	help
	  Support for KS0127 video decoder.

	  This chip is used on AverMedia AVS6EYES Zoran-based MJPEG
	  cards.

	  To compile this driver as a module, choose M here: the
	  module will be called ks0127.

config VIDEO_MAX9286
	tristate "Maxim MAX9286 GMSL deserializer support"
	depends on I2C && I2C_MUX
	depends on VIDEO_DEV
	depends on OF_GPIO
	select V4L2_FWNODE
	select VIDEO_V4L2_SUBDEV_API
	select MEDIA_CONTROLLER
	help
	  This driver supports the Maxim MAX9286 GMSL deserializer.

	  To compile this driver as a module, choose M here: the
	  module will be called max9286.

config VIDEO_ML86V7667
	tristate "OKI ML86V7667 video decoder"
	depends on VIDEO_DEV && I2C
	help
	  Support for the OKI Semiconductor ML86V7667 video decoder.

	  To compile this driver as a module, choose M here: the
	  module will be called ml86v7667.

config VIDEO_SAA7110
	tristate "Philips SAA7110 video decoder"
	depends on VIDEO_DEV && I2C
	help
	  Support for the Philips SAA7110 video decoders.

	  To compile this driver as a module, choose M here: the
	  module will be called saa7110.

config VIDEO_SAA711X
	tristate "Philips SAA7111/3/4/5 video decoders"
	depends on VIDEO_DEV && I2C
	help
	  Support for the Philips SAA7111/3/4/5 video decoders.

	  To compile this driver as a module, choose M here: the
	  module will be called saa7115.

config VIDEO_TC358743
	tristate "Toshiba TC358743 decoder"
	depends on VIDEO_DEV && I2C
	select MEDIA_CONTROLLER
	select VIDEO_V4L2_SUBDEV_API
	select HDMI
	select V4L2_FWNODE
	help
	  Support for the Toshiba TC358743 HDMI to MIPI CSI-2 bridge.

	  To compile this driver as a module, choose M here: the
	  module will be called tc358743.

config VIDEO_TC358743_CEC
	bool "Enable Toshiba TC358743 CEC support"
	depends on VIDEO_TC358743
	select CEC_CORE
	help
	  When selected the tc358743 will support the optional
	  HDMI CEC feature.

config VIDEO_TC358746
	tristate "Toshiba TC358746 parallel-CSI2 bridge"
	depends on VIDEO_DEV && PM && I2C
	select VIDEO_V4L2_SUBDEV_API
	select MEDIA_CONTROLLER
	select V4L2_FWNODE
	select GENERIC_PHY
	select GENERIC_PHY_MIPI_DPHY
	select REGMAP_I2C
	help
	  Support for the Toshiba TC358746 parallel to MIPI CSI-2 bridge.
	  The bridge can work in both directions but currently only the
	  parallel-in / csi-out path is supported.

	  To compile this driver as a module, choose M here: the
	  module will be called tc358746.

config VIDEO_TVP514X
	tristate "Texas Instruments TVP514x video decoder"
	depends on VIDEO_DEV && I2C
	select V4L2_FWNODE
	help
	  This is a Video4Linux2 sensor driver for the TI TVP5146/47
	  decoder. It is currently working with the TI OMAP3 camera
	  controller.

	  To compile this driver as a module, choose M here: the
	  module will be called tvp514x.

config VIDEO_TVP5150
	tristate "Texas Instruments TVP5150 video decoder"
	depends on VIDEO_DEV && I2C
	select V4L2_FWNODE
	select REGMAP_I2C
	help
	  Support for the Texas Instruments TVP5150 video decoder.

	  To compile this driver as a module, choose M here: the
	  module will be called tvp5150.

config VIDEO_TVP7002
	tristate "Texas Instruments TVP7002 video decoder"
	depends on VIDEO_DEV && I2C
	select V4L2_FWNODE
	help
	  Support for the Texas Instruments TVP7002 video decoder.

	  To compile this driver as a module, choose M here: the
	  module will be called tvp7002.

config VIDEO_TW2804
	tristate "Techwell TW2804 multiple video decoder"
	depends on VIDEO_DEV && I2C
	help
	  Support for the Techwell tw2804 multiple video decoder.

	  To compile this driver as a module, choose M here: the
	  module will be called tw2804.

config VIDEO_TW9900
	tristate "Techwell TW9900 video decoder"
	depends on GPIOLIB
	depends on VIDEO_DEV && I2C
	depends on PM
	select MEDIA_CONTROLLER
	select VIDEO_V4L2_SUBDEV_API
	select V4L2_ASYNC
	help
	  Support for the Techwell TW9900 multi-standard video decoder.
	  It supports NTSC, PAL standards with auto-detection features.

	  To compile this driver as a module, choose M here: the
	  module will be called tw9900.

config VIDEO_TW9903
	tristate "Techwell TW9903 video decoder"
	depends on VIDEO_DEV && I2C
	help
	  Support for the Techwell tw9903 multi-standard video decoder
	  with high quality down scaler.

	  To compile this driver as a module, choose M here: the
	  module will be called tw9903.

config VIDEO_TW9906
	tristate "Techwell TW9906 video decoder"
	depends on VIDEO_DEV && I2C
	help
	  Support for the Techwell tw9906 enhanced multi-standard comb filter
	  video decoder with YCbCr input support.

	  To compile this driver as a module, choose M here: the
	  module will be called tw9906.

config VIDEO_TW9910
	tristate "Techwell TW9910 video decoder"
	depends on VIDEO_DEV && I2C
	select V4L2_ASYNC
	help
	  Support for Techwell TW9910 NTSC/PAL/SECAM video decoder.

	  To compile this driver as a module, choose M here: the
	  module will be called tw9910.

config VIDEO_VPX3220
	tristate "vpx3220a, vpx3216b & vpx3214c video decoders"
	depends on VIDEO_DEV && I2C
	help
	  Support for VPX322x video decoders.

	  To compile this driver as a module, choose M here: the
	  module will be called vpx3220.

comment "Video and audio decoders"

config VIDEO_SAA717X
	tristate "Philips SAA7171/3/4 audio/video decoders"
	depends on VIDEO_DEV && I2C
	help
	  Support for the Philips SAA7171/3/4 audio/video decoders.

	  To compile this driver as a module, choose M here: the
	  module will be called saa717x.

source "drivers/media/i2c/cx25840/Kconfig"

endmenu

menu "Video encoders"
	visible if !MEDIA_HIDE_ANCILLARY_SUBDRV

config VIDEO_ADV7170
	tristate "Analog Devices ADV7170 video encoder"
	depends on VIDEO_DEV && I2C
	help
	  Support for the Analog Devices ADV7170 video encoder driver

	  To compile this driver as a module, choose M here: the
	  module will be called adv7170.

config VIDEO_ADV7175
	tristate "Analog Devices ADV7175 video encoder"
	depends on VIDEO_DEV && I2C
	help
	  Support for the Analog Devices ADV7175 video encoder driver

	  To compile this driver as a module, choose M here: the
	  module will be called adv7175.

config VIDEO_ADV7343
	tristate "ADV7343 video encoder"
	depends on I2C
	select V4L2_ASYNC
	help
	  Support for Analog Devices I2C bus based ADV7343 encoder.

	  To compile this driver as a module, choose M here: the
	  module will be called adv7343.

config VIDEO_ADV7393
	tristate "ADV7393 video encoder"
	depends on I2C
	help
	  Support for Analog Devices I2C bus based ADV7393 encoder.

	  To compile this driver as a module, choose M here: the
	  module will be called adv7393.

config VIDEO_ADV7511
	tristate "Analog Devices ADV7511 encoder"
	depends on VIDEO_DEV && I2C
	depends on DRM_I2C_ADV7511=n || COMPILE_TEST
	select MEDIA_CONTROLLER
	select VIDEO_V4L2_SUBDEV_API
	select HDMI
	help
	  Support for the Analog Devices ADV7511 video encoder.

	  This is a Analog Devices HDMI transmitter.

	  To compile this driver as a module, choose M here: the
	  module will be called adv7511.

config VIDEO_ADV7511_CEC
	bool "Enable Analog Devices ADV7511 CEC support"
	depends on VIDEO_ADV7511
	select CEC_CORE
	help
	  When selected the adv7511 will support the optional
	  HDMI CEC feature.

config VIDEO_AK881X
	tristate "AK8813/AK8814 video encoders"
	depends on I2C
	help
	  Video output driver for AKM AK8813 and AK8814 TV encoders

config VIDEO_SAA7127
	tristate "Philips SAA7127/9 digital video encoders"
	depends on VIDEO_DEV && I2C
	help
	  Support for the Philips SAA7127/9 digital video encoders.

	  To compile this driver as a module, choose M here: the
	  module will be called saa7127.

config VIDEO_SAA7185
	tristate "Philips SAA7185 video encoder"
	depends on VIDEO_DEV && I2C
	help
	  Support for the Philips SAA7185 video encoder.

	  To compile this driver as a module, choose M here: the
	  module will be called saa7185.

config VIDEO_THS8200
	tristate "Texas Instruments THS8200 video encoder"
	depends on VIDEO_DEV && I2C
	select V4L2_ASYNC
	help
	  Support for the Texas Instruments THS8200 video encoder.

	  To compile this driver as a module, choose M here: the
	  module will be called ths8200.

endmenu

menu "Video improvement chips"
	visible if !MEDIA_HIDE_ANCILLARY_SUBDRV

config VIDEO_UPD64031A
	tristate "NEC Electronics uPD64031A Ghost Reduction"
	depends on VIDEO_DEV && I2C
	select V4L2_ASYNC
	help
	  Support for the NEC Electronics uPD64031A Ghost Reduction
	  video chip. It is most often found in NTSC TV cards made for
	  Japan and is used to reduce the 'ghosting' effect that can
	  be present in analog TV broadcasts.

	  To compile this driver as a module, choose M here: the
	  module will be called upd64031a.

config VIDEO_UPD64083
	tristate "NEC Electronics uPD64083 3-Dimensional Y/C separation"
	depends on VIDEO_DEV && I2C
	help
	  Support for the NEC Electronics uPD64083 3-Dimensional Y/C
	  separation video chip. It is used to improve the quality of
	  the colors of a composite signal.

	  To compile this driver as a module, choose M here: the
	  module will be called upd64083.

endmenu

menu "Audio/Video compression chips"
	visible if !MEDIA_HIDE_ANCILLARY_SUBDRV

config VIDEO_SAA6752HS
	tristate "Philips SAA6752HS MPEG-2 Audio/Video Encoder"
	depends on VIDEO_DEV && I2C
	select CRC32
	help
	  Support for the Philips SAA6752HS MPEG-2 video and MPEG-audio/AC-3
	  audio encoder with multiplexer.

	  To compile this driver as a module, choose M here: the
	  module will be called saa6752hs.

endmenu

menu "SDR tuner chips"
	visible if !MEDIA_HIDE_ANCILLARY_SUBDRV

config SDR_MAX2175
	tristate "Maxim 2175 RF to Bits tuner"
	depends on VIDEO_DEV && MEDIA_SDR_SUPPORT && I2C
	select REGMAP_I2C
	select V4L2_ASYNC
	help
	  Support for Maxim 2175 tuner. It is an advanced analog/digital
	  radio receiver with RF-to-Bits front-end designed for SDR solutions.

	  To compile this driver as a module, choose M here; the
	  module will be called max2175.

endmenu

menu "Miscellaneous helper chips"
	visible if !MEDIA_HIDE_ANCILLARY_SUBDRV

config VIDEO_I2C
	tristate "I2C transport video support"
	depends on VIDEO_DEV && I2C
	select VIDEOBUF2_VMALLOC
	imply HWMON
	help
	  Enable the I2C transport video support which supports the
	  following:
	   * Panasonic AMG88xx Grid-Eye Sensors
	   * Melexis MLX90640 Thermal Cameras

	  To compile this driver as a module, choose M here: the
	  module will be called video-i2c

config VIDEO_M52790
	tristate "Mitsubishi M52790 A/V switch"
	depends on VIDEO_DEV && I2C
	help
	 Support for the Mitsubishi M52790 A/V switch.

	 To compile this driver as a module, choose M here: the
	 module will be called m52790.

config VIDEO_ST_MIPID02
	tristate "STMicroelectronics MIPID02 CSI-2 to PARALLEL bridge"
	depends on I2C && VIDEO_DEV
	select MEDIA_CONTROLLER
	select VIDEO_V4L2_SUBDEV_API
	select V4L2_CCI_I2C
	select V4L2_FWNODE
	help
	  Support for STMicroelectronics MIPID02 CSI-2 to PARALLEL bridge.
	  It is used to allow usage of CSI-2 sensor with PARALLEL port
	  controller.

	  To compile this driver as a module, choose M here: the
	  module will be called st-mipid02.

config VIDEO_THS7303
	tristate "THS7303/53 Video Amplifier"
	depends on VIDEO_DEV && I2C
	select V4L2_ASYNC
	help
	  Support for TI THS7303/53 video amplifier

	  To compile this driver as a module, choose M here: the
	  module will be called ths7303.

endmenu

#
# Video serializers and deserializers (e.g. FPD-Link)
#

menu "Video serializers and deserializers"

config VIDEO_DS90UB913
	tristate "TI DS90UB913 FPD-Link III Serializer"
	depends on OF && I2C && VIDEO_DEV && COMMON_CLK
	select I2C_ATR
	select MEDIA_CONTROLLER
	select GPIOLIB
	select REGMAP_I2C
	select V4L2_FWNODE
	select VIDEO_V4L2_SUBDEV_API
	help
	  Device driver for the Texas Instruments DS90UB913
	  FPD-Link III Serializer.

config VIDEO_DS90UB953
	tristate "TI FPD-Link III/IV CSI-2 Serializers"
	depends on OF && I2C && VIDEO_DEV && COMMON_CLK
	select I2C_ATR
	select MEDIA_CONTROLLER
	select GPIOLIB
	select REGMAP_I2C
	select V4L2_FWNODE
	select VIDEO_V4L2_SUBDEV_API
	help
	  Device driver for the Texas Instruments DS90UB953
	  FPD-Link III Serializer and DS90UB971 FPD-Link IV Serializer.

config VIDEO_DS90UB960
	tristate "TI FPD-Link III/IV Deserializers"
	depends on OF && I2C && VIDEO_DEV && COMMON_CLK
	select I2C_ATR
	select MEDIA_CONTROLLER
	select GPIOLIB
	select REGMAP_I2C
	select V4L2_FWNODE
	select VIDEO_V4L2_SUBDEV_API
	help
	  Device driver for the Texas Instruments DS90UB960
	  FPD-Link III Deserializer and DS90UB9702 FPD-Link IV Deserializer.

endmenu

endif # VIDEO_DEV<|MERGE_RESOLUTION|>--- conflicted
+++ resolved
@@ -195,10 +195,7 @@
 config VIDEO_IMX335
 	tristate "Sony IMX335 sensor support"
 	depends on OF_GPIO
-<<<<<<< HEAD
-=======
 	select V4L2_CCI_I2C
->>>>>>> 0c383648
 	help
 	  This is a Video4Linux2 sensor driver for the Sony
 	  IMX335 camera.
@@ -409,10 +406,7 @@
 config VIDEO_OV4689
 	tristate "OmniVision OV4689 sensor support"
 	depends on GPIOLIB
-<<<<<<< HEAD
-=======
 	select V4L2_CCI_I2C
->>>>>>> 0c383648
 	help
 	  This is a Video4Linux2 sensor-level driver for the OmniVision
 	  OV4689 camera.
