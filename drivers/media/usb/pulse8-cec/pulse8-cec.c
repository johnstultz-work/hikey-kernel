// SPDX-License-Identifier: GPL-2.0-or-later
/*
 * Pulse Eight HDMI CEC driver
 *
 * Copyright 2016 Hans Verkuil <hverkuil@xs4all.nl
 */

/*
 * Notes:
 *
 * - Devices with firmware version < 2 do not store their configuration in
 *   EEPROM.
 *
 * - In autonomous mode, only messages from a TV will be acknowledged, even
 *   polling messages. Upon receiving a message from a TV, the dongle will
 *   respond to messages from any logical address.
 *
 * - In autonomous mode, the dongle will by default reply Feature Abort
 *   [Unrecognized Opcode] when it receives Give Device Vendor ID. It will
 *   however observe vendor ID's reported by other devices and possibly
 *   alter this behavior. When TV's (and TV's only) report that their vendor ID
 *   is LG (0x00e091), the dongle will itself reply that it has the same vendor
 *   ID, and it will respond to at least one vendor specific command.
 *
 * - In autonomous mode, the dongle is known to attempt wakeup if it receives
 *   <User Control Pressed> ["Power On"], ["Power] or ["Power Toggle"], or if it
 *   receives <Set Stream Path> with its own physical address. It also does this
 *   if it receives <Vendor Specific Command> [0x03 0x00] from an LG TV.
 */

#include <linux/completion.h>
#include <linux/init.h>
#include <linux/interrupt.h>
#include <linux/kernel.h>
#include <linux/module.h>
#include <linux/workqueue.h>
#include <linux/serio.h>
#include <linux/slab.h>
#include <linux/time.h>
#include <linux/delay.h>

#include <media/cec.h>

MODULE_AUTHOR("Hans Verkuil <hverkuil@xs4all.nl>");
MODULE_DESCRIPTION("Pulse Eight HDMI CEC driver");
MODULE_LICENSE("GPL");

static int debug;
static int persistent_config;
module_param(debug, int, 0644);
module_param(persistent_config, int, 0644);
MODULE_PARM_DESC(debug, "debug level (0-2)");
MODULE_PARM_DESC(persistent_config, "read config from persistent memory (0-1)");

enum pulse8_msgcodes {
	MSGCODE_NOTHING = 0,
	MSGCODE_PING,
	MSGCODE_TIMEOUT_ERROR,
	MSGCODE_HIGH_ERROR,
	MSGCODE_LOW_ERROR,
	MSGCODE_FRAME_START,
	MSGCODE_FRAME_DATA,
	MSGCODE_RECEIVE_FAILED,
	MSGCODE_COMMAND_ACCEPTED,	/* 0x08 */
	MSGCODE_COMMAND_REJECTED,
	MSGCODE_SET_ACK_MASK,
	MSGCODE_TRANSMIT,
	MSGCODE_TRANSMIT_EOM,
	MSGCODE_TRANSMIT_IDLETIME,
	MSGCODE_TRANSMIT_ACK_POLARITY,
	MSGCODE_TRANSMIT_LINE_TIMEOUT,
	MSGCODE_TRANSMIT_SUCCEEDED,	/* 0x10 */
	MSGCODE_TRANSMIT_FAILED_LINE,
	MSGCODE_TRANSMIT_FAILED_ACK,
	MSGCODE_TRANSMIT_FAILED_TIMEOUT_DATA,
	MSGCODE_TRANSMIT_FAILED_TIMEOUT_LINE,
	MSGCODE_FIRMWARE_VERSION,
	MSGCODE_START_BOOTLOADER,
	MSGCODE_GET_BUILDDATE,
	MSGCODE_SET_CONTROLLED,		/* 0x18 */
	MSGCODE_GET_AUTO_ENABLED,
	MSGCODE_SET_AUTO_ENABLED,
	MSGCODE_GET_DEFAULT_LOGICAL_ADDRESS,
	MSGCODE_SET_DEFAULT_LOGICAL_ADDRESS,
	MSGCODE_GET_LOGICAL_ADDRESS_MASK,
	MSGCODE_SET_LOGICAL_ADDRESS_MASK,
	MSGCODE_GET_PHYSICAL_ADDRESS,
	MSGCODE_SET_PHYSICAL_ADDRESS,	/* 0x20 */
	MSGCODE_GET_DEVICE_TYPE,
	MSGCODE_SET_DEVICE_TYPE,
	MSGCODE_GET_HDMI_VERSION,
	MSGCODE_SET_HDMI_VERSION,
	MSGCODE_GET_OSD_NAME,
	MSGCODE_SET_OSD_NAME,
	MSGCODE_WRITE_EEPROM,
	MSGCODE_GET_ADAPTER_TYPE,	/* 0x28 */
	MSGCODE_SET_ACTIVE_SOURCE,

	MSGCODE_FRAME_EOM = 0x80,
	MSGCODE_FRAME_ACK = 0x40,
};

static const char * const pulse8_msgnames[] = {
	"NOTHING",
	"PING",
	"TIMEOUT_ERROR",
	"HIGH_ERROR",
	"LOW_ERROR",
	"FRAME_START",
	"FRAME_DATA",
	"RECEIVE_FAILED",
	"COMMAND_ACCEPTED",
	"COMMAND_REJECTED",
	"SET_ACK_MASK",
	"TRANSMIT",
	"TRANSMIT_EOM",
	"TRANSMIT_IDLETIME",
	"TRANSMIT_ACK_POLARITY",
	"TRANSMIT_LINE_TIMEOUT",
	"TRANSMIT_SUCCEEDED",
	"TRANSMIT_FAILED_LINE",
	"TRANSMIT_FAILED_ACK",
	"TRANSMIT_FAILED_TIMEOUT_DATA",
	"TRANSMIT_FAILED_TIMEOUT_LINE",
	"FIRMWARE_VERSION",
	"START_BOOTLOADER",
	"GET_BUILDDATE",
	"SET_CONTROLLED",
	"GET_AUTO_ENABLED",
	"SET_AUTO_ENABLED",
	"GET_DEFAULT_LOGICAL_ADDRESS",
	"SET_DEFAULT_LOGICAL_ADDRESS",
	"GET_LOGICAL_ADDRESS_MASK",
	"SET_LOGICAL_ADDRESS_MASK",
	"GET_PHYSICAL_ADDRESS",
	"SET_PHYSICAL_ADDRESS",
	"GET_DEVICE_TYPE",
	"SET_DEVICE_TYPE",
	"GET_HDMI_VERSION",
	"SET_HDMI_VERSION",
	"GET_OSD_NAME",
	"SET_OSD_NAME",
	"WRITE_EEPROM",
	"GET_ADAPTER_TYPE",
	"SET_ACTIVE_SOURCE",
};

static const char *pulse8_msgname(u8 cmd)
{
	static char unknown_msg[5];

	if ((cmd & 0x3f) < ARRAY_SIZE(pulse8_msgnames))
		return pulse8_msgnames[cmd & 0x3f];
	snprintf(unknown_msg, sizeof(unknown_msg), "0x%02x", cmd);
	return unknown_msg;
}

#define MSGSTART	0xff
#define MSGEND		0xfe
#define MSGESC		0xfd
#define MSGOFFSET	3

#define DATA_SIZE 256

#define PING_PERIOD	(15 * HZ)

#define NUM_MSGS 8

struct pulse8 {
	struct device *dev;
	struct serio *serio;
	struct cec_adapter *adap;
	unsigned int vers;

	struct delayed_work ping_eeprom_work;

	struct work_struct irq_work;
	struct cec_msg rx_msg[NUM_MSGS];
	unsigned int rx_msg_cur_idx, rx_msg_num;
	/* protect rx_msg_cur_idx and rx_msg_num */
	spinlock_t msg_lock;
	u8 new_rx_msg[CEC_MAX_MSG_SIZE];
	u8 new_rx_msg_len;

	struct work_struct tx_work;
	u32 tx_done_status;
	u32 tx_signal_free_time;
	struct cec_msg tx_msg;
	bool tx_msg_is_bcast;

	struct completion cmd_done;
	u8 data[DATA_SIZE];
	unsigned int len;
	u8 buf[DATA_SIZE];
	unsigned int idx;
	bool escape;
	bool started;

	/* locks access to the adapter */
	struct mutex lock;
	bool config_pending;
	bool restoring_config;
	bool autonomous;
};

static int pulse8_send(struct serio *serio, const u8 *command, u8 cmd_len)
{
	int err = 0;

	err = serio_write(serio, MSGSTART);
	if (err)
		return err;
	for (; !err && cmd_len; command++, cmd_len--) {
		if (*command >= MSGESC) {
			err = serio_write(serio, MSGESC);
			if (!err)
				err = serio_write(serio, *command - MSGOFFSET);
		} else {
			err = serio_write(serio, *command);
		}
	}
	if (!err)
		err = serio_write(serio, MSGEND);

	return err;
}

static int pulse8_send_and_wait_once(struct pulse8 *pulse8,
				     const u8 *cmd, u8 cmd_len,
				     u8 response, u8 size)
{
	int err;

	if (debug > 1)
		dev_info(pulse8->dev, "transmit %s: %*ph\n",
			 pulse8_msgname(cmd[0]), cmd_len, cmd);
	init_completion(&pulse8->cmd_done);

	err = pulse8_send(pulse8->serio, cmd, cmd_len);
	if (err)
		return err;

	if (!wait_for_completion_timeout(&pulse8->cmd_done, HZ))
		return -ETIMEDOUT;
	if ((pulse8->data[0] & 0x3f) == MSGCODE_COMMAND_REJECTED &&
	    cmd[0] != MSGCODE_SET_CONTROLLED &&
	    cmd[0] != MSGCODE_SET_AUTO_ENABLED &&
	    cmd[0] != MSGCODE_GET_BUILDDATE)
		return -ENOTTY;
	if (response &&
	    ((pulse8->data[0] & 0x3f) != response || pulse8->len < size + 1)) {
		dev_info(pulse8->dev, "transmit %s failed with %s\n",
			 pulse8_msgname(cmd[0]),
			 pulse8_msgname(pulse8->data[0]));
		return -EIO;
	}
	return 0;
}

static int pulse8_send_and_wait(struct pulse8 *pulse8,
				const u8 *cmd, u8 cmd_len, u8 response, u8 size)
{
	u8 cmd_sc[2];
	int err;

	err = pulse8_send_and_wait_once(pulse8, cmd, cmd_len, response, size);
	if (err != -ENOTTY)
		return err;

	cmd_sc[0] = MSGCODE_SET_CONTROLLED;
	cmd_sc[1] = 1;
	err = pulse8_send_and_wait_once(pulse8, cmd_sc, 2,
					MSGCODE_COMMAND_ACCEPTED, 1);
	if (!err)
		err = pulse8_send_and_wait_once(pulse8, cmd, cmd_len,
						response, size);
	return err == -ENOTTY ? -EIO : err;
}

static void pulse8_tx_work_handler(struct work_struct *work)
{
	struct pulse8 *pulse8 = container_of(work, struct pulse8, tx_work);
	struct cec_msg *msg = &pulse8->tx_msg;
	unsigned int i;
	u8 cmd[2];
	int err;

	if (msg->len == 0)
		return;

	mutex_lock(&pulse8->lock);
	cmd[0] = MSGCODE_TRANSMIT_IDLETIME;
	cmd[1] = pulse8->tx_signal_free_time;
	err = pulse8_send_and_wait(pulse8, cmd, 2,
				   MSGCODE_COMMAND_ACCEPTED, 1);
	cmd[0] = MSGCODE_TRANSMIT_ACK_POLARITY;
	cmd[1] = cec_msg_is_broadcast(msg);
	pulse8->tx_msg_is_bcast = cec_msg_is_broadcast(msg);
	if (!err)
		err = pulse8_send_and_wait(pulse8, cmd, 2,
					   MSGCODE_COMMAND_ACCEPTED, 1);
	cmd[0] = msg->len == 1 ? MSGCODE_TRANSMIT_EOM : MSGCODE_TRANSMIT;
	cmd[1] = msg->msg[0];
	if (!err)
		err = pulse8_send_and_wait(pulse8, cmd, 2,
					   MSGCODE_COMMAND_ACCEPTED, 1);
	if (!err && msg->len > 1) {
		for (i = 1; !err && i < msg->len; i++) {
			cmd[0] = ((i == msg->len - 1)) ?
				MSGCODE_TRANSMIT_EOM : MSGCODE_TRANSMIT;
			cmd[1] = msg->msg[i];
			err = pulse8_send_and_wait(pulse8, cmd, 2,
						   MSGCODE_COMMAND_ACCEPTED, 1);
		}
	}
	if (err && debug)
		dev_info(pulse8->dev, "%s(0x%02x) failed with error %d for msg %*ph\n",
			 pulse8_msgname(cmd[0]), cmd[1],
			 err, msg->len, msg->msg);
	msg->len = 0;
	mutex_unlock(&pulse8->lock);
	if (err)
		cec_transmit_attempt_done(pulse8->adap, CEC_TX_STATUS_ERROR);
}

static void pulse8_irq_work_handler(struct work_struct *work)
{
	struct pulse8 *pulse8 =
		container_of(work, struct pulse8, irq_work);
	unsigned long flags;
	u32 status;

	spin_lock_irqsave(&pulse8->msg_lock, flags);
	while (pulse8->rx_msg_num) {
		spin_unlock_irqrestore(&pulse8->msg_lock, flags);
		if (debug)
			dev_info(pulse8->dev, "adap received %*ph\n",
				 pulse8->rx_msg[pulse8->rx_msg_cur_idx].len,
				 pulse8->rx_msg[pulse8->rx_msg_cur_idx].msg);
		cec_received_msg(pulse8->adap,
				 &pulse8->rx_msg[pulse8->rx_msg_cur_idx]);
		spin_lock_irqsave(&pulse8->msg_lock, flags);
		if (pulse8->rx_msg_num)
			pulse8->rx_msg_num--;
		pulse8->rx_msg_cur_idx =
			(pulse8->rx_msg_cur_idx + 1) % NUM_MSGS;
	}
	spin_unlock_irqrestore(&pulse8->msg_lock, flags);

	mutex_lock(&pulse8->lock);
	status = pulse8->tx_done_status;
	pulse8->tx_done_status = 0;
	mutex_unlock(&pulse8->lock);
	if (status)
		cec_transmit_attempt_done(pulse8->adap, status);
}

static irqreturn_t pulse8_interrupt(struct serio *serio, unsigned char data,
				    unsigned int flags)
{
	struct pulse8 *pulse8 = serio_get_drvdata(serio);
	unsigned long irq_flags;
	unsigned int idx;

	if (!pulse8->started && data != MSGSTART)
		return IRQ_HANDLED;
	if (data == MSGESC) {
		pulse8->escape = true;
		return IRQ_HANDLED;
	}
	if (pulse8->escape) {
		data += MSGOFFSET;
		pulse8->escape = false;
	} else if (data == MSGEND) {
		u8 msgcode = pulse8->buf[0];

		if (debug > 1)
			dev_info(pulse8->dev, "received %s: %*ph\n",
				 pulse8_msgname(msgcode),
				 pulse8->idx, pulse8->buf);
		switch (msgcode & 0x3f) {
		case MSGCODE_FRAME_START:
			/*
			 * Test if we are receiving a new msg when a previous
			 * message is still pending.
			 */
			if (!(msgcode & MSGCODE_FRAME_EOM)) {
				pulse8->new_rx_msg_len = 1;
				pulse8->new_rx_msg[0] = pulse8->buf[1];
				break;
			}
			/* fall through */
		case MSGCODE_FRAME_DATA:
			if (pulse8->new_rx_msg_len < CEC_MAX_MSG_SIZE)
				pulse8->new_rx_msg[pulse8->new_rx_msg_len++] =
					pulse8->buf[1];
			if (!(msgcode & MSGCODE_FRAME_EOM))
				break;

			spin_lock_irqsave(&pulse8->msg_lock, irq_flags);
			idx = (pulse8->rx_msg_cur_idx + pulse8->rx_msg_num) %
				NUM_MSGS;
			if (pulse8->rx_msg_num == NUM_MSGS) {
				dev_warn(pulse8->dev,
					 "message queue is full, dropping %*ph\n",
					 pulse8->new_rx_msg_len,
					 pulse8->new_rx_msg);
				spin_unlock_irqrestore(&pulse8->msg_lock,
						       irq_flags);
				pulse8->new_rx_msg_len = 0;
				break;
			}
			pulse8->rx_msg_num++;
			memcpy(pulse8->rx_msg[idx].msg, pulse8->new_rx_msg,
			       pulse8->new_rx_msg_len);
			pulse8->rx_msg[idx].len = pulse8->new_rx_msg_len;
			spin_unlock_irqrestore(&pulse8->msg_lock, irq_flags);
			schedule_work(&pulse8->irq_work);
			pulse8->new_rx_msg_len = 0;
			break;
		case MSGCODE_TRANSMIT_SUCCEEDED:
			WARN_ON(pulse8->tx_done_status);
			pulse8->tx_done_status = CEC_TX_STATUS_OK;
			schedule_work(&pulse8->irq_work);
			break;
		case MSGCODE_TRANSMIT_FAILED_ACK:
			/*
			 * A NACK for a broadcast message makes no sense, these
			 * seem to be spurious messages and are skipped.
			 */
			if (pulse8->tx_msg_is_bcast)
				break;
			WARN_ON(pulse8->tx_done_status);
			pulse8->tx_done_status = CEC_TX_STATUS_NACK;
			schedule_work(&pulse8->irq_work);
			break;
		case MSGCODE_TRANSMIT_FAILED_LINE:
		case MSGCODE_TRANSMIT_FAILED_TIMEOUT_DATA:
		case MSGCODE_TRANSMIT_FAILED_TIMEOUT_LINE:
			WARN_ON(pulse8->tx_done_status);
			pulse8->tx_done_status = CEC_TX_STATUS_ERROR;
			schedule_work(&pulse8->irq_work);
			break;
		case MSGCODE_HIGH_ERROR:
		case MSGCODE_LOW_ERROR:
		case MSGCODE_RECEIVE_FAILED:
		case MSGCODE_TIMEOUT_ERROR:
			pulse8->new_rx_msg_len = 0;
			break;
		case MSGCODE_COMMAND_ACCEPTED:
		case MSGCODE_COMMAND_REJECTED:
		default:
			if (pulse8->idx == 0)
				break;
			memcpy(pulse8->data, pulse8->buf, pulse8->idx);
			pulse8->len = pulse8->idx;
			complete(&pulse8->cmd_done);
			break;
		}
		pulse8->idx = 0;
		pulse8->started = false;
		return IRQ_HANDLED;
	} else if (data == MSGSTART) {
		pulse8->idx = 0;
		pulse8->started = true;
		return IRQ_HANDLED;
	}

	if (pulse8->idx >= DATA_SIZE) {
		dev_dbg(pulse8->dev,
			"throwing away %d bytes of garbage\n", pulse8->idx);
		pulse8->idx = 0;
	}
	pulse8->buf[pulse8->idx++] = data;
	return IRQ_HANDLED;
}

static int pulse8_cec_adap_enable(struct cec_adapter *adap, bool enable)
{
	struct pulse8 *pulse8 = cec_get_drvdata(adap);
	u8 cmd[16];
	int err;

	mutex_lock(&pulse8->lock);
	cmd[0] = MSGCODE_SET_CONTROLLED;
	cmd[1] = enable;
	err = pulse8_send_and_wait(pulse8, cmd, 2,
				   MSGCODE_COMMAND_ACCEPTED, 1);
	if (!enable) {
		pulse8->rx_msg_num = 0;
		pulse8->tx_done_status = 0;
	}
	mutex_unlock(&pulse8->lock);
	return enable ? err : 0;
}

static int pulse8_cec_adap_log_addr(struct cec_adapter *adap, u8 log_addr)
{
	struct pulse8 *pulse8 = cec_get_drvdata(adap);
	u16 mask = 0;
	u16 pa = adap->phys_addr;
	u8 cmd[16];
	int err = 0;

	mutex_lock(&pulse8->lock);
	if (log_addr != CEC_LOG_ADDR_INVALID)
		mask = 1 << log_addr;
	cmd[0] = MSGCODE_SET_ACK_MASK;
	cmd[1] = mask >> 8;
	cmd[2] = mask & 0xff;
	err = pulse8_send_and_wait(pulse8, cmd, 3,
				   MSGCODE_COMMAND_ACCEPTED, 0);
	if ((err && mask != 0) || pulse8->restoring_config)
		goto unlock;

	cmd[0] = MSGCODE_SET_AUTO_ENABLED;
	cmd[1] = log_addr == CEC_LOG_ADDR_INVALID ? 0 : 1;
	err = pulse8_send_and_wait(pulse8, cmd, 2,
				   MSGCODE_COMMAND_ACCEPTED, 0);
	if (err)
		goto unlock;
	pulse8->autonomous = cmd[1];
	if (log_addr == CEC_LOG_ADDR_INVALID)
		goto unlock;
<<<<<<< HEAD

	cmd[0] = MSGCODE_SET_DEVICE_TYPE;
	cmd[1] = adap->log_addrs.primary_device_type[0];
	err = pulse8_send_and_wait(pulse8, cmd, 2,
				   MSGCODE_COMMAND_ACCEPTED, 0);
	if (err)
		goto unlock;

	switch (adap->log_addrs.primary_device_type[0]) {
	case CEC_OP_PRIM_DEVTYPE_TV:
		mask = CEC_LOG_ADDR_MASK_TV;
		break;
	case CEC_OP_PRIM_DEVTYPE_RECORD:
		mask = CEC_LOG_ADDR_MASK_RECORD;
		break;
	case CEC_OP_PRIM_DEVTYPE_TUNER:
		mask = CEC_LOG_ADDR_MASK_TUNER;
		break;
	case CEC_OP_PRIM_DEVTYPE_PLAYBACK:
		mask = CEC_LOG_ADDR_MASK_PLAYBACK;
		break;
	case CEC_OP_PRIM_DEVTYPE_AUDIOSYSTEM:
		mask = CEC_LOG_ADDR_MASK_AUDIOSYSTEM;
		break;
	case CEC_OP_PRIM_DEVTYPE_SWITCH:
		mask = CEC_LOG_ADDR_MASK_UNREGISTERED;
		break;
	case CEC_OP_PRIM_DEVTYPE_PROCESSOR:
		mask = CEC_LOG_ADDR_MASK_SPECIFIC;
		break;
	default:
		mask = 0;
		break;
	}
	cmd[0] = MSGCODE_SET_LOGICAL_ADDRESS_MASK;
	cmd[1] = mask >> 8;
	cmd[2] = mask & 0xff;
	err = pulse8_send_and_wait(pulse8, cmd, 3,
				   MSGCODE_COMMAND_ACCEPTED, 0);
	if (err)
		goto unlock;

	cmd[0] = MSGCODE_SET_DEFAULT_LOGICAL_ADDRESS;
	cmd[1] = log_addr;
	err = pulse8_send_and_wait(pulse8, cmd, 2,
				   MSGCODE_COMMAND_ACCEPTED, 0);
	if (err)
		goto unlock;

	cmd[0] = MSGCODE_SET_PHYSICAL_ADDRESS;
	cmd[1] = pa >> 8;
	cmd[2] = pa & 0xff;
	err = pulse8_send_and_wait(pulse8, cmd, 3,
				   MSGCODE_COMMAND_ACCEPTED, 0);
	if (err)
		goto unlock;

	cmd[0] = MSGCODE_SET_HDMI_VERSION;
	cmd[1] = adap->log_addrs.cec_version;
	err = pulse8_send_and_wait(pulse8, cmd, 2,
				   MSGCODE_COMMAND_ACCEPTED, 0);
	if (err)
		goto unlock;

	if (adap->log_addrs.osd_name[0]) {
		size_t osd_len = strlen(adap->log_addrs.osd_name);
		char *osd_str = cmd + 1;

		cmd[0] = MSGCODE_SET_OSD_NAME;
		strscpy(cmd + 1, adap->log_addrs.osd_name, sizeof(cmd) - 1);
		if (osd_len < 4) {
			memset(osd_str + osd_len, ' ', 4 - osd_len);
			osd_len = 4;
			osd_str[osd_len] = '\0';
			strscpy(adap->log_addrs.osd_name, osd_str,
				sizeof(adap->log_addrs.osd_name));
		}
		err = pulse8_send_and_wait(pulse8, cmd, 1 + osd_len,
					   MSGCODE_COMMAND_ACCEPTED, 0);
		if (err)
			goto unlock;
	}

unlock:
	if (pulse8->restoring_config)
		pulse8->restoring_config = false;
	else
		pulse8->config_pending = true;
	mutex_unlock(&pulse8->lock);
	return log_addr == CEC_LOG_ADDR_INVALID ? 0 : err;
}

static int pulse8_cec_adap_transmit(struct cec_adapter *adap, u8 attempts,
				    u32 signal_free_time, struct cec_msg *msg)
{
	struct pulse8 *pulse8 = cec_get_drvdata(adap);

=======

	cmd[0] = MSGCODE_SET_DEVICE_TYPE;
	cmd[1] = adap->log_addrs.primary_device_type[0];
	err = pulse8_send_and_wait(pulse8, cmd, 2,
				   MSGCODE_COMMAND_ACCEPTED, 0);
	if (err)
		goto unlock;

	switch (adap->log_addrs.primary_device_type[0]) {
	case CEC_OP_PRIM_DEVTYPE_TV:
		mask = CEC_LOG_ADDR_MASK_TV;
		break;
	case CEC_OP_PRIM_DEVTYPE_RECORD:
		mask = CEC_LOG_ADDR_MASK_RECORD;
		break;
	case CEC_OP_PRIM_DEVTYPE_TUNER:
		mask = CEC_LOG_ADDR_MASK_TUNER;
		break;
	case CEC_OP_PRIM_DEVTYPE_PLAYBACK:
		mask = CEC_LOG_ADDR_MASK_PLAYBACK;
		break;
	case CEC_OP_PRIM_DEVTYPE_AUDIOSYSTEM:
		mask = CEC_LOG_ADDR_MASK_AUDIOSYSTEM;
		break;
	case CEC_OP_PRIM_DEVTYPE_SWITCH:
		mask = CEC_LOG_ADDR_MASK_UNREGISTERED;
		break;
	case CEC_OP_PRIM_DEVTYPE_PROCESSOR:
		mask = CEC_LOG_ADDR_MASK_SPECIFIC;
		break;
	default:
		mask = 0;
		break;
	}
	cmd[0] = MSGCODE_SET_LOGICAL_ADDRESS_MASK;
	cmd[1] = mask >> 8;
	cmd[2] = mask & 0xff;
	err = pulse8_send_and_wait(pulse8, cmd, 3,
				   MSGCODE_COMMAND_ACCEPTED, 0);
	if (err)
		goto unlock;

	cmd[0] = MSGCODE_SET_DEFAULT_LOGICAL_ADDRESS;
	cmd[1] = log_addr;
	err = pulse8_send_and_wait(pulse8, cmd, 2,
				   MSGCODE_COMMAND_ACCEPTED, 0);
	if (err)
		goto unlock;

	cmd[0] = MSGCODE_SET_PHYSICAL_ADDRESS;
	cmd[1] = pa >> 8;
	cmd[2] = pa & 0xff;
	err = pulse8_send_and_wait(pulse8, cmd, 3,
				   MSGCODE_COMMAND_ACCEPTED, 0);
	if (err)
		goto unlock;

	cmd[0] = MSGCODE_SET_HDMI_VERSION;
	cmd[1] = adap->log_addrs.cec_version;
	err = pulse8_send_and_wait(pulse8, cmd, 2,
				   MSGCODE_COMMAND_ACCEPTED, 0);
	if (err)
		goto unlock;

	if (adap->log_addrs.osd_name[0]) {
		size_t osd_len = strlen(adap->log_addrs.osd_name);
		char *osd_str = cmd + 1;

		cmd[0] = MSGCODE_SET_OSD_NAME;
		strscpy(cmd + 1, adap->log_addrs.osd_name, sizeof(cmd) - 1);
		if (osd_len < 4) {
			memset(osd_str + osd_len, ' ', 4 - osd_len);
			osd_len = 4;
			osd_str[osd_len] = '\0';
			strscpy(adap->log_addrs.osd_name, osd_str,
				sizeof(adap->log_addrs.osd_name));
		}
		err = pulse8_send_and_wait(pulse8, cmd, 1 + osd_len,
					   MSGCODE_COMMAND_ACCEPTED, 0);
		if (err)
			goto unlock;
	}

unlock:
	if (pulse8->restoring_config)
		pulse8->restoring_config = false;
	else
		pulse8->config_pending = true;
	mutex_unlock(&pulse8->lock);
	return log_addr == CEC_LOG_ADDR_INVALID ? 0 : err;
}

static int pulse8_cec_adap_transmit(struct cec_adapter *adap, u8 attempts,
				    u32 signal_free_time, struct cec_msg *msg)
{
	struct pulse8 *pulse8 = cec_get_drvdata(adap);

>>>>>>> 77a36a3a
	pulse8->tx_msg = *msg;
	if (debug)
		dev_info(pulse8->dev, "adap transmit %*ph\n",
			 msg->len, msg->msg);
	pulse8->tx_signal_free_time = signal_free_time;
	schedule_work(&pulse8->tx_work);
	return 0;
}

static void pulse8_cec_adap_free(struct cec_adapter *adap)
{
	struct pulse8 *pulse8 = cec_get_drvdata(adap);

	cancel_delayed_work_sync(&pulse8->ping_eeprom_work);
	cancel_work_sync(&pulse8->irq_work);
	cancel_work_sync(&pulse8->tx_work);
<<<<<<< HEAD
	serio_close(pulse8->serio);
	serio_set_drvdata(pulse8->serio, NULL);
=======
>>>>>>> 77a36a3a
	kfree(pulse8);
}

static const struct cec_adap_ops pulse8_cec_adap_ops = {
	.adap_enable = pulse8_cec_adap_enable,
	.adap_log_addr = pulse8_cec_adap_log_addr,
	.adap_transmit = pulse8_cec_adap_transmit,
	.adap_free = pulse8_cec_adap_free,
};

static void pulse8_disconnect(struct serio *serio)
{
	struct pulse8 *pulse8 = serio_get_drvdata(serio);

	cec_unregister_adapter(pulse8->adap);
<<<<<<< HEAD
=======
	pulse8->serio = NULL;
	serio_set_drvdata(serio, NULL);
	serio_close(serio);
>>>>>>> 77a36a3a
}

static int pulse8_setup(struct pulse8 *pulse8, struct serio *serio,
			struct cec_log_addrs *log_addrs, u16 *pa)
{
	u8 *data = pulse8->data + 1;
	u8 cmd[2];
	int err;
	struct tm tm;
	time64_t date;

	pulse8->vers = 0;

	cmd[0] = MSGCODE_FIRMWARE_VERSION;
	err = pulse8_send_and_wait(pulse8, cmd, 1, cmd[0], 2);
	if (err)
		return err;
	pulse8->vers = (data[0] << 8) | data[1];
	dev_info(pulse8->dev, "Firmware version %04x\n", pulse8->vers);
	if (pulse8->vers < 2) {
		*pa = CEC_PHYS_ADDR_INVALID;
		return 0;
	}

	cmd[0] = MSGCODE_GET_BUILDDATE;
	err = pulse8_send_and_wait(pulse8, cmd, 1, cmd[0], 4);
	if (err)
		return err;
	date = (data[0] << 24) | (data[1] << 16) | (data[2] << 8) | data[3];
	time64_to_tm(date, 0, &tm);
	dev_info(pulse8->dev, "Firmware build date %04ld.%02d.%02d %02d:%02d:%02d\n",
		 tm.tm_year + 1900, tm.tm_mon + 1, tm.tm_mday,
		 tm.tm_hour, tm.tm_min, tm.tm_sec);

	dev_dbg(pulse8->dev, "Persistent config:\n");
	cmd[0] = MSGCODE_GET_AUTO_ENABLED;
	err = pulse8_send_and_wait(pulse8, cmd, 1, cmd[0], 1);
	if (err)
		return err;
	pulse8->autonomous = data[0];
	dev_dbg(pulse8->dev, "Autonomous mode: %s",
		data[0] ? "on" : "off");

	cmd[0] = MSGCODE_GET_DEVICE_TYPE;
	err = pulse8_send_and_wait(pulse8, cmd, 1, cmd[0], 1);
	if (err)
		return err;
	log_addrs->primary_device_type[0] = data[0];
	dev_dbg(pulse8->dev, "Primary device type: %d\n", data[0]);
	switch (log_addrs->primary_device_type[0]) {
	case CEC_OP_PRIM_DEVTYPE_TV:
		log_addrs->log_addr_type[0] = CEC_LOG_ADDR_TYPE_TV;
		log_addrs->all_device_types[0] = CEC_OP_ALL_DEVTYPE_TV;
		break;
	case CEC_OP_PRIM_DEVTYPE_RECORD:
		log_addrs->log_addr_type[0] = CEC_LOG_ADDR_TYPE_RECORD;
		log_addrs->all_device_types[0] = CEC_OP_ALL_DEVTYPE_RECORD;
		break;
	case CEC_OP_PRIM_DEVTYPE_TUNER:
		log_addrs->log_addr_type[0] = CEC_LOG_ADDR_TYPE_TUNER;
		log_addrs->all_device_types[0] = CEC_OP_ALL_DEVTYPE_TUNER;
		break;
	case CEC_OP_PRIM_DEVTYPE_PLAYBACK:
		log_addrs->log_addr_type[0] = CEC_LOG_ADDR_TYPE_PLAYBACK;
		log_addrs->all_device_types[0] = CEC_OP_ALL_DEVTYPE_PLAYBACK;
		break;
	case CEC_OP_PRIM_DEVTYPE_AUDIOSYSTEM:
		log_addrs->log_addr_type[0] = CEC_LOG_ADDR_TYPE_PLAYBACK;
		log_addrs->all_device_types[0] = CEC_OP_ALL_DEVTYPE_AUDIOSYSTEM;
		break;
	case CEC_OP_PRIM_DEVTYPE_SWITCH:
		log_addrs->log_addr_type[0] = CEC_LOG_ADDR_TYPE_UNREGISTERED;
		log_addrs->all_device_types[0] = CEC_OP_ALL_DEVTYPE_SWITCH;
		break;
	case CEC_OP_PRIM_DEVTYPE_PROCESSOR:
		log_addrs->log_addr_type[0] = CEC_LOG_ADDR_TYPE_SPECIFIC;
		log_addrs->all_device_types[0] = CEC_OP_ALL_DEVTYPE_SWITCH;
		break;
	default:
		log_addrs->log_addr_type[0] = CEC_LOG_ADDR_TYPE_UNREGISTERED;
		log_addrs->all_device_types[0] = CEC_OP_ALL_DEVTYPE_SWITCH;
		dev_info(pulse8->dev, "Unknown Primary Device Type: %d\n",
			 log_addrs->primary_device_type[0]);
		break;
	}

	cmd[0] = MSGCODE_GET_LOGICAL_ADDRESS_MASK;
	err = pulse8_send_and_wait(pulse8, cmd, 1, cmd[0], 2);
	if (err)
		return err;
	log_addrs->log_addr_mask = (data[0] << 8) | data[1];
	dev_dbg(pulse8->dev, "Logical address ACK mask: %x\n",
		log_addrs->log_addr_mask);
	if (log_addrs->log_addr_mask)
		log_addrs->num_log_addrs = 1;

	cmd[0] = MSGCODE_GET_PHYSICAL_ADDRESS;
	err = pulse8_send_and_wait(pulse8, cmd, 1, cmd[0], 1);
	if (err)
		return err;
	*pa = (data[0] << 8) | data[1];
	dev_dbg(pulse8->dev, "Physical address: %x.%x.%x.%x\n",
		cec_phys_addr_exp(*pa));

	cmd[0] = MSGCODE_GET_HDMI_VERSION;
	err = pulse8_send_and_wait(pulse8, cmd, 1, cmd[0], 1);
	if (err)
		return err;
	log_addrs->cec_version = data[0];
	dev_dbg(pulse8->dev, "CEC version: %d\n", log_addrs->cec_version);

	cmd[0] = MSGCODE_GET_OSD_NAME;
	err = pulse8_send_and_wait(pulse8, cmd, 1, cmd[0], 0);
	if (err)
		return err;
	strscpy(log_addrs->osd_name, data, sizeof(log_addrs->osd_name));
	dev_dbg(pulse8->dev, "OSD name: %s\n", log_addrs->osd_name);

	return 0;
}

static int pulse8_apply_persistent_config(struct pulse8 *pulse8,
					  struct cec_log_addrs *log_addrs,
					  u16 pa)
{
	int err;

	err = cec_s_log_addrs(pulse8->adap, log_addrs, false);
	if (err)
		return err;

	cec_s_phys_addr(pulse8->adap, pa, false);

	return 0;
}

static void pulse8_ping_eeprom_work_handler(struct work_struct *work)
{
	struct pulse8 *pulse8 =
		container_of(work, struct pulse8, ping_eeprom_work.work);
	u8 cmd;

	mutex_lock(&pulse8->lock);
	cmd = MSGCODE_PING;
	pulse8_send_and_wait(pulse8, &cmd, 1,
			     MSGCODE_COMMAND_ACCEPTED, 0);

	if (pulse8->vers < 2)
		goto unlock;

	if (pulse8->config_pending && persistent_config) {
		dev_dbg(pulse8->dev, "writing pending config to EEPROM\n");
		cmd = MSGCODE_WRITE_EEPROM;
		if (pulse8_send_and_wait(pulse8, &cmd, 1,
					 MSGCODE_COMMAND_ACCEPTED, 0))
			dev_info(pulse8->dev, "failed to write pending config to EEPROM\n");
		else
			pulse8->config_pending = false;
	}
unlock:
	schedule_delayed_work(&pulse8->ping_eeprom_work, PING_PERIOD);
	mutex_unlock(&pulse8->lock);
}

static int pulse8_connect(struct serio *serio, struct serio_driver *drv)
{
	u32 caps = CEC_CAP_DEFAULTS | CEC_CAP_PHYS_ADDR | CEC_CAP_MONITOR_ALL;
	struct pulse8 *pulse8;
	int err = -ENOMEM;
	struct cec_log_addrs log_addrs = {};
	u16 pa = CEC_PHYS_ADDR_INVALID;

	pulse8 = kzalloc(sizeof(*pulse8), GFP_KERNEL);

	if (!pulse8)
		return -ENOMEM;

	pulse8->serio = serio;
	pulse8->adap = cec_allocate_adapter(&pulse8_cec_adap_ops, pulse8,
					    dev_name(&serio->dev), caps, 1);
	err = PTR_ERR_OR_ZERO(pulse8->adap);
	if (err < 0)
		goto free_device;

	pulse8->dev = &serio->dev;
	serio_set_drvdata(serio, pulse8);
	INIT_WORK(&pulse8->irq_work, pulse8_irq_work_handler);
	INIT_WORK(&pulse8->tx_work, pulse8_tx_work_handler);
<<<<<<< HEAD
=======
	INIT_DELAYED_WORK(&pulse8->ping_eeprom_work,
			  pulse8_ping_eeprom_work_handler);
>>>>>>> 77a36a3a
	mutex_init(&pulse8->lock);
	spin_lock_init(&pulse8->msg_lock);
	pulse8->config_pending = false;

	err = serio_open(serio, drv);
	if (err)
		goto delete_adap;

	err = pulse8_setup(pulse8, serio, &log_addrs, &pa);
	if (err)
		goto close_serio;

	err = cec_register_adapter(pulse8->adap, &serio->dev);
	if (err < 0)
		goto close_serio;

	pulse8->dev = &pulse8->adap->devnode.dev;

	if (persistent_config && pulse8->autonomous) {
		err = pulse8_apply_persistent_config(pulse8, &log_addrs, pa);
		if (err)
			goto close_serio;
		pulse8->restoring_config = true;
	}

	schedule_delayed_work(&pulse8->ping_eeprom_work, PING_PERIOD);

	return 0;

close_serio:
	pulse8->serio = NULL;
	serio_set_drvdata(serio, NULL);
	serio_close(serio);
delete_adap:
	cec_delete_adapter(pulse8->adap);
free_device:
	kfree(pulse8);
	return err;
}

static const struct serio_device_id pulse8_serio_ids[] = {
	{
		.type	= SERIO_RS232,
		.proto	= SERIO_PULSE8_CEC,
		.id	= SERIO_ANY,
		.extra	= SERIO_ANY,
	},
	{ 0 }
};

MODULE_DEVICE_TABLE(serio, pulse8_serio_ids);

static struct serio_driver pulse8_drv = {
	.driver		= {
		.name	= "pulse8-cec",
	},
	.description	= "Pulse Eight HDMI CEC driver",
	.id_table	= pulse8_serio_ids,
	.interrupt	= pulse8_interrupt,
	.connect	= pulse8_connect,
	.disconnect	= pulse8_disconnect,
};

module_serio_driver(pulse8_drv);<|MERGE_RESOLUTION|>--- conflicted
+++ resolved
@@ -522,7 +522,6 @@
 	pulse8->autonomous = cmd[1];
 	if (log_addr == CEC_LOG_ADDR_INVALID)
 		goto unlock;
-<<<<<<< HEAD
 
 	cmd[0] = MSGCODE_SET_DEVICE_TYPE;
 	cmd[1] = adap->log_addrs.primary_device_type[0];
@@ -620,105 +619,6 @@
 {
 	struct pulse8 *pulse8 = cec_get_drvdata(adap);
 
-=======
-
-	cmd[0] = MSGCODE_SET_DEVICE_TYPE;
-	cmd[1] = adap->log_addrs.primary_device_type[0];
-	err = pulse8_send_and_wait(pulse8, cmd, 2,
-				   MSGCODE_COMMAND_ACCEPTED, 0);
-	if (err)
-		goto unlock;
-
-	switch (adap->log_addrs.primary_device_type[0]) {
-	case CEC_OP_PRIM_DEVTYPE_TV:
-		mask = CEC_LOG_ADDR_MASK_TV;
-		break;
-	case CEC_OP_PRIM_DEVTYPE_RECORD:
-		mask = CEC_LOG_ADDR_MASK_RECORD;
-		break;
-	case CEC_OP_PRIM_DEVTYPE_TUNER:
-		mask = CEC_LOG_ADDR_MASK_TUNER;
-		break;
-	case CEC_OP_PRIM_DEVTYPE_PLAYBACK:
-		mask = CEC_LOG_ADDR_MASK_PLAYBACK;
-		break;
-	case CEC_OP_PRIM_DEVTYPE_AUDIOSYSTEM:
-		mask = CEC_LOG_ADDR_MASK_AUDIOSYSTEM;
-		break;
-	case CEC_OP_PRIM_DEVTYPE_SWITCH:
-		mask = CEC_LOG_ADDR_MASK_UNREGISTERED;
-		break;
-	case CEC_OP_PRIM_DEVTYPE_PROCESSOR:
-		mask = CEC_LOG_ADDR_MASK_SPECIFIC;
-		break;
-	default:
-		mask = 0;
-		break;
-	}
-	cmd[0] = MSGCODE_SET_LOGICAL_ADDRESS_MASK;
-	cmd[1] = mask >> 8;
-	cmd[2] = mask & 0xff;
-	err = pulse8_send_and_wait(pulse8, cmd, 3,
-				   MSGCODE_COMMAND_ACCEPTED, 0);
-	if (err)
-		goto unlock;
-
-	cmd[0] = MSGCODE_SET_DEFAULT_LOGICAL_ADDRESS;
-	cmd[1] = log_addr;
-	err = pulse8_send_and_wait(pulse8, cmd, 2,
-				   MSGCODE_COMMAND_ACCEPTED, 0);
-	if (err)
-		goto unlock;
-
-	cmd[0] = MSGCODE_SET_PHYSICAL_ADDRESS;
-	cmd[1] = pa >> 8;
-	cmd[2] = pa & 0xff;
-	err = pulse8_send_and_wait(pulse8, cmd, 3,
-				   MSGCODE_COMMAND_ACCEPTED, 0);
-	if (err)
-		goto unlock;
-
-	cmd[0] = MSGCODE_SET_HDMI_VERSION;
-	cmd[1] = adap->log_addrs.cec_version;
-	err = pulse8_send_and_wait(pulse8, cmd, 2,
-				   MSGCODE_COMMAND_ACCEPTED, 0);
-	if (err)
-		goto unlock;
-
-	if (adap->log_addrs.osd_name[0]) {
-		size_t osd_len = strlen(adap->log_addrs.osd_name);
-		char *osd_str = cmd + 1;
-
-		cmd[0] = MSGCODE_SET_OSD_NAME;
-		strscpy(cmd + 1, adap->log_addrs.osd_name, sizeof(cmd) - 1);
-		if (osd_len < 4) {
-			memset(osd_str + osd_len, ' ', 4 - osd_len);
-			osd_len = 4;
-			osd_str[osd_len] = '\0';
-			strscpy(adap->log_addrs.osd_name, osd_str,
-				sizeof(adap->log_addrs.osd_name));
-		}
-		err = pulse8_send_and_wait(pulse8, cmd, 1 + osd_len,
-					   MSGCODE_COMMAND_ACCEPTED, 0);
-		if (err)
-			goto unlock;
-	}
-
-unlock:
-	if (pulse8->restoring_config)
-		pulse8->restoring_config = false;
-	else
-		pulse8->config_pending = true;
-	mutex_unlock(&pulse8->lock);
-	return log_addr == CEC_LOG_ADDR_INVALID ? 0 : err;
-}
-
-static int pulse8_cec_adap_transmit(struct cec_adapter *adap, u8 attempts,
-				    u32 signal_free_time, struct cec_msg *msg)
-{
-	struct pulse8 *pulse8 = cec_get_drvdata(adap);
-
->>>>>>> 77a36a3a
 	pulse8->tx_msg = *msg;
 	if (debug)
 		dev_info(pulse8->dev, "adap transmit %*ph\n",
@@ -735,11 +635,6 @@
 	cancel_delayed_work_sync(&pulse8->ping_eeprom_work);
 	cancel_work_sync(&pulse8->irq_work);
 	cancel_work_sync(&pulse8->tx_work);
-<<<<<<< HEAD
-	serio_close(pulse8->serio);
-	serio_set_drvdata(pulse8->serio, NULL);
-=======
->>>>>>> 77a36a3a
 	kfree(pulse8);
 }
 
@@ -755,12 +650,9 @@
 	struct pulse8 *pulse8 = serio_get_drvdata(serio);
 
 	cec_unregister_adapter(pulse8->adap);
-<<<<<<< HEAD
-=======
 	pulse8->serio = NULL;
 	serio_set_drvdata(serio, NULL);
 	serio_close(serio);
->>>>>>> 77a36a3a
 }
 
 static int pulse8_setup(struct pulse8 *pulse8, struct serio *serio,
@@ -949,11 +841,8 @@
 	serio_set_drvdata(serio, pulse8);
 	INIT_WORK(&pulse8->irq_work, pulse8_irq_work_handler);
 	INIT_WORK(&pulse8->tx_work, pulse8_tx_work_handler);
-<<<<<<< HEAD
-=======
 	INIT_DELAYED_WORK(&pulse8->ping_eeprom_work,
 			  pulse8_ping_eeprom_work_handler);
->>>>>>> 77a36a3a
 	mutex_init(&pulse8->lock);
 	spin_lock_init(&pulse8->msg_lock);
 	pulse8->config_pending = false;
