/* SPDX-License-Identifier: GPL-2.0 */
/*
 * Copyright (C) 2019 MediaTek Inc.
 */

#ifndef _UFS_MEDIATEK_H
#define _UFS_MEDIATEK_H

#include <linux/bitops.h>
#include <linux/soc/mediatek/mtk_sip_svc.h>

/*
 * Vendor specific UFSHCI Registers
 */
#define REG_UFS_REFCLK_CTRL         0x144
#define REG_UFS_EXTREG              0x2100
#define REG_UFS_MPHYCTRL            0x2200
#define REG_UFS_REJECT_MON          0x22AC
#define REG_UFS_DEBUG_SEL           0x22C0
#define REG_UFS_PROBE               0x22C8

/*
 * Ref-clk control
 *
 * Values for register REG_UFS_REFCLK_CTRL
 */
#define REFCLK_RELEASE              0x0
#define REFCLK_REQUEST              BIT(0)
#define REFCLK_ACK                  BIT(1)

#define REFCLK_REQ_TIMEOUT_MS       3

/*
 * Vendor specific pre-defined parameters
 */
#define UFS_MTK_LIMIT_NUM_LANES_RX  1
#define UFS_MTK_LIMIT_NUM_LANES_TX  1
#define UFS_MTK_LIMIT_HSGEAR_RX     UFS_HS_G3
#define UFS_MTK_LIMIT_HSGEAR_TX     UFS_HS_G3
#define UFS_MTK_LIMIT_PWMGEAR_RX    UFS_PWM_G4
#define UFS_MTK_LIMIT_PWMGEAR_TX    UFS_PWM_G4
#define UFS_MTK_LIMIT_RX_PWR_PWM    SLOW_MODE
#define UFS_MTK_LIMIT_TX_PWR_PWM    SLOW_MODE
#define UFS_MTK_LIMIT_RX_PWR_HS     FAST_MODE
#define UFS_MTK_LIMIT_TX_PWR_HS     FAST_MODE
#define UFS_MTK_LIMIT_HS_RATE       PA_HS_MODE_B
#define UFS_MTK_LIMIT_DESIRED_MODE  UFS_HS_MODE

/*
 * Other attributes
 */
#define VS_DEBUGCLOCKENABLE         0xD0A1
#define VS_SAVEPOWERCONTROL         0xD0A6
#define VS_UNIPROPOWERDOWNCONTROL   0xD0A8

/*
<<<<<<< HEAD
=======
 * Vendor specific link state
 */
enum {
	VS_LINK_DISABLED            = 0,
	VS_LINK_DOWN                = 1,
	VS_LINK_UP                  = 2,
	VS_LINK_HIBERN8             = 3,
	VS_LINK_LOST                = 4,
	VS_LINK_CFG                 = 5,
};

/*
>>>>>>> 04d5ce62
 * SiP commands
 */
#define MTK_SIP_UFS_CONTROL               MTK_SIP_SMC_CMD(0x276)
#define UFS_MTK_SIP_DEVICE_RESET          BIT(1)
#define UFS_MTK_SIP_REF_CLK_NOTIFICATION  BIT(3)

/*
 * VS_DEBUGCLOCKENABLE
 */
enum {
	TX_SYMBOL_CLK_REQ_FORCE = 5,
};

/*
 * VS_SAVEPOWERCONTROL
 */
enum {
	RX_SYMBOL_CLK_GATE_EN   = 0,
	SYS_CLK_GATE_EN         = 2,
	TX_CLK_GATE_EN          = 3,
};

struct ufs_mtk_host {
	struct ufs_hba *hba;
	struct phy *mphy;
<<<<<<< HEAD
	bool ref_clk_enabled;
=======
	bool unipro_lpm;
	bool ref_clk_enabled;
	u16 ref_clk_ungating_wait_us;
	u16 ref_clk_gating_wait_us;
>>>>>>> 04d5ce62
};

#endif /* !_UFS_MEDIATEK_H */<|MERGE_RESOLUTION|>--- conflicted
+++ resolved
@@ -54,8 +54,6 @@
 #define VS_UNIPROPOWERDOWNCONTROL   0xD0A8
 
 /*
-<<<<<<< HEAD
-=======
  * Vendor specific link state
  */
 enum {
@@ -68,7 +66,6 @@
 };
 
 /*
->>>>>>> 04d5ce62
  * SiP commands
  */
 #define MTK_SIP_UFS_CONTROL               MTK_SIP_SMC_CMD(0x276)
@@ -94,14 +91,10 @@
 struct ufs_mtk_host {
 	struct ufs_hba *hba;
 	struct phy *mphy;
-<<<<<<< HEAD
-	bool ref_clk_enabled;
-=======
 	bool unipro_lpm;
 	bool ref_clk_enabled;
 	u16 ref_clk_ungating_wait_us;
 	u16 ref_clk_gating_wait_us;
->>>>>>> 04d5ce62
 };
 
 #endif /* !_UFS_MEDIATEK_H */