// SPDX-License-Identifier: GPL-2.0-only
/*
 * Serial Attached SCSI (SAS) class SCSI Host glue.
 *
 * Copyright (C) 2005 Adaptec, Inc.  All rights reserved.
 * Copyright (C) 2005 Luben Tuikov <luben_tuikov@adaptec.com>
 */

#include <linux/kthread.h>
#include <linux/firmware.h>
#include <linux/export.h>
#include <linux/ctype.h>
#include <linux/kernel.h>

#include "sas_internal.h"

#include <scsi/scsi_host.h>
#include <scsi/scsi_device.h>
#include <scsi/scsi_tcq.h>
#include <scsi/scsi.h>
#include <scsi/scsi_eh.h>
#include <scsi/scsi_transport.h>
#include <scsi/scsi_transport_sas.h>
#include <scsi/sas_ata.h>
#include "scsi_sas_internal.h"
#include "scsi_transport_api.h"
#include "scsi_priv.h"

#include <linux/err.h>
#include <linux/blkdev.h>
#include <linux/freezer.h>
#include <linux/gfp.h>
#include <linux/scatterlist.h>
#include <linux/libata.h>

/* record final status and free the task */
static void sas_end_task(struct scsi_cmnd *sc, struct sas_task *task)
{
	struct task_status_struct *ts = &task->task_status;
	enum scsi_host_status hs = DID_OK;
	enum exec_status stat = SAS_SAM_STAT_GOOD;

	if (ts->resp == SAS_TASK_UNDELIVERED) {
		/* transport error */
		hs = DID_NO_CONNECT;
	} else { /* ts->resp == SAS_TASK_COMPLETE */
		/* task delivered, what happened afterwards? */
		switch (ts->stat) {
		case SAS_DEV_NO_RESPONSE:
		case SAS_INTERRUPTED:
		case SAS_PHY_DOWN:
		case SAS_NAK_R_ERR:
		case SAS_OPEN_TO:
			hs = DID_NO_CONNECT;
			break;
		case SAS_DATA_UNDERRUN:
			scsi_set_resid(sc, ts->residual);
			if (scsi_bufflen(sc) - scsi_get_resid(sc) < sc->underflow)
				hs = DID_ERROR;
			break;
		case SAS_DATA_OVERRUN:
			hs = DID_ERROR;
			break;
		case SAS_QUEUE_FULL:
			hs = DID_SOFT_ERROR; /* retry */
			break;
		case SAS_DEVICE_UNKNOWN:
			hs = DID_BAD_TARGET;
			break;
		case SAS_OPEN_REJECT:
			if (ts->open_rej_reason == SAS_OREJ_RSVD_RETRY)
				hs = DID_SOFT_ERROR; /* retry */
			else
				hs = DID_ERROR;
			break;
		case SAS_PROTO_RESPONSE:
			pr_notice("LLDD:%s sent SAS_PROTO_RESP for an SSP task; please report this\n",
				  task->dev->port->ha->sas_ha_name);
			break;
		case SAS_ABORTED_TASK:
			hs = DID_ABORT;
			break;
		case SAS_SAM_STAT_CHECK_CONDITION:
			memcpy(sc->sense_buffer, ts->buf,
			       min(SCSI_SENSE_BUFFERSIZE, ts->buf_valid_size));
			stat = SAS_SAM_STAT_CHECK_CONDITION;
			break;
		default:
			stat = ts->stat;
			break;
		}
	}

	sc->result = (hs << 16) | stat;
	ASSIGN_SAS_TASK(sc, NULL);
	sas_free_task(task);
}

static void sas_scsi_task_done(struct sas_task *task)
{
	struct scsi_cmnd *sc = task->uldd_task;
	struct domain_device *dev = task->dev;
	struct sas_ha_struct *ha = dev->port->ha;
	unsigned long flags;

	spin_lock_irqsave(&dev->done_lock, flags);
	if (test_bit(SAS_HA_FROZEN, &ha->state))
		task = NULL;
	else
		ASSIGN_SAS_TASK(sc, NULL);
	spin_unlock_irqrestore(&dev->done_lock, flags);

	if (unlikely(!task)) {
		/* task will be completed by the error handler */
		pr_debug("task done but aborted\n");
		return;
	}

	if (unlikely(!sc)) {
		pr_debug("task_done called with non existing SCSI cmnd!\n");
		sas_free_task(task);
		return;
	}

	sas_end_task(sc, task);
	scsi_done(sc);
}

static struct sas_task *sas_create_task(struct scsi_cmnd *cmd,
					       struct domain_device *dev,
					       gfp_t gfp_flags)
{
	struct sas_task *task = sas_alloc_task(gfp_flags);
	struct scsi_lun lun;

	if (!task)
		return NULL;

	task->uldd_task = cmd;
	ASSIGN_SAS_TASK(cmd, task);

	task->dev = dev;
	task->task_proto = task->dev->tproto; /* BUG_ON(!SSP) */

	int_to_scsilun(cmd->device->lun, &lun);
	memcpy(task->ssp_task.LUN, &lun.scsi_lun, 8);
	task->ssp_task.task_attr = TASK_ATTR_SIMPLE;
	task->ssp_task.cmd = cmd;

	task->scatter = scsi_sglist(cmd);
	task->num_scatter = scsi_sg_count(cmd);
	task->total_xfer_len = scsi_bufflen(cmd);
	task->data_dir = cmd->sc_data_direction;

	task->task_done = sas_scsi_task_done;

	return task;
}

int sas_queuecommand(struct Scsi_Host *host, struct scsi_cmnd *cmd)
{
	struct sas_internal *i = to_sas_internal(host->transportt);
	struct domain_device *dev = cmd_to_domain_dev(cmd);
	struct sas_task *task;
	int res = 0;

	/* If the device fell off, no sense in issuing commands */
	if (test_bit(SAS_DEV_GONE, &dev->state)) {
		cmd->result = DID_BAD_TARGET << 16;
		goto out_done;
	}

	if (dev_is_sata(dev)) {
		spin_lock_irq(dev->sata_dev.ap->lock);
		res = ata_sas_queuecmd(cmd, dev->sata_dev.ap);
		spin_unlock_irq(dev->sata_dev.ap->lock);
		return res;
	}

	task = sas_create_task(cmd, dev, GFP_ATOMIC);
	if (!task)
		return SCSI_MLQUEUE_HOST_BUSY;

	res = i->dft->lldd_execute_task(task, GFP_ATOMIC);
	if (res)
		goto out_free_task;
	return 0;

out_free_task:
	pr_debug("lldd_execute_task returned: %d\n", res);
	ASSIGN_SAS_TASK(cmd, NULL);
	sas_free_task(task);
	if (res == -SAS_QUEUE_FULL)
		cmd->result = DID_SOFT_ERROR << 16; /* retry */
	else
		cmd->result = DID_ERROR << 16;
out_done:
	scsi_done(cmd);
	return 0;
}
EXPORT_SYMBOL_GPL(sas_queuecommand);

static void sas_eh_finish_cmd(struct scsi_cmnd *cmd)
{
	struct sas_ha_struct *sas_ha = SHOST_TO_SAS_HA(cmd->device->host);
	struct domain_device *dev = cmd_to_domain_dev(cmd);
	struct sas_task *task = TO_SAS_TASK(cmd);

	/* At this point, we only get called following an actual abort
	 * of the task, so we should be guaranteed not to be racing with
	 * any completions from the LLD.  Task is freed after this.
	 */
	sas_end_task(cmd, task);

	if (dev_is_sata(dev)) {
		/* defer commands to libata so that libata EH can
		 * handle ata qcs correctly
		 */
		list_move_tail(&cmd->eh_entry, &sas_ha->eh_ata_q);
		return;
	}

	/* now finish the command and move it on to the error
	 * handler done list, this also takes it off the
	 * error handler pending list.
	 */
	scsi_eh_finish_cmd(cmd, &sas_ha->eh_done_q);
}

static void sas_scsi_clear_queue_lu(struct list_head *error_q, struct scsi_cmnd *my_cmd)
{
	struct scsi_cmnd *cmd, *n;

	list_for_each_entry_safe(cmd, n, error_q, eh_entry) {
		if (cmd->device->sdev_target == my_cmd->device->sdev_target &&
		    cmd->device->lun == my_cmd->device->lun)
			sas_eh_finish_cmd(cmd);
	}
}

static void sas_scsi_clear_queue_I_T(struct list_head *error_q,
				     struct domain_device *dev)
{
	struct scsi_cmnd *cmd, *n;

	list_for_each_entry_safe(cmd, n, error_q, eh_entry) {
		struct domain_device *x = cmd_to_domain_dev(cmd);

		if (x == dev)
			sas_eh_finish_cmd(cmd);
	}
}

static void sas_scsi_clear_queue_port(struct list_head *error_q,
				      struct asd_sas_port *port)
{
	struct scsi_cmnd *cmd, *n;

	list_for_each_entry_safe(cmd, n, error_q, eh_entry) {
		struct domain_device *dev = cmd_to_domain_dev(cmd);
		struct asd_sas_port *x = dev->port;

		if (x == port)
			sas_eh_finish_cmd(cmd);
	}
}

enum task_disposition {
	TASK_IS_DONE,
	TASK_IS_ABORTED,
	TASK_IS_AT_LU,
	TASK_IS_NOT_AT_LU,
	TASK_ABORT_FAILED,
};

static enum task_disposition sas_scsi_find_task(struct sas_task *task)
{
	unsigned long flags;
	int i, res;
	struct sas_internal *si =
		to_sas_internal(task->dev->port->ha->shost->transportt);

	for (i = 0; i < 5; i++) {
		pr_notice("%s: aborting task 0x%p\n", __func__, task);
		res = si->dft->lldd_abort_task(task);

		spin_lock_irqsave(&task->task_state_lock, flags);
		if (task->task_state_flags & SAS_TASK_STATE_DONE) {
			spin_unlock_irqrestore(&task->task_state_lock, flags);
			pr_debug("%s: task 0x%p is done\n", __func__, task);
			return TASK_IS_DONE;
		}
		spin_unlock_irqrestore(&task->task_state_lock, flags);

		if (res == TMF_RESP_FUNC_COMPLETE) {
			pr_notice("%s: task 0x%p is aborted\n",
				  __func__, task);
			return TASK_IS_ABORTED;
		} else if (si->dft->lldd_query_task) {
			pr_notice("%s: querying task 0x%p\n", __func__, task);
			res = si->dft->lldd_query_task(task);
			switch (res) {
			case TMF_RESP_FUNC_SUCC:
				pr_notice("%s: task 0x%p at LU\n", __func__,
					  task);
				return TASK_IS_AT_LU;
			case TMF_RESP_FUNC_COMPLETE:
				pr_notice("%s: task 0x%p not at LU\n",
					  __func__, task);
				return TASK_IS_NOT_AT_LU;
			case TMF_RESP_FUNC_FAILED:
				pr_notice("%s: task 0x%p failed to abort\n",
					  __func__, task);
				return TASK_ABORT_FAILED;
			default:
				pr_notice("%s: task 0x%p result code %d not handled\n",
					  __func__, task, res);
			}
		}
	}
	return TASK_ABORT_FAILED;
}

static int sas_recover_lu(struct domain_device *dev, struct scsi_cmnd *cmd)
{
	int res = TMF_RESP_FUNC_FAILED;
	struct scsi_lun lun;
	struct sas_internal *i =
		to_sas_internal(dev->port->ha->shost->transportt);

	int_to_scsilun(cmd->device->lun, &lun);

	pr_notice("eh: device %016llx LUN 0x%llx has the task\n",
		  SAS_ADDR(dev->sas_addr),
		  cmd->device->lun);

	if (i->dft->lldd_abort_task_set)
		res = i->dft->lldd_abort_task_set(dev, lun.scsi_lun);

	if (res == TMF_RESP_FUNC_FAILED) {
		if (i->dft->lldd_clear_task_set)
			res = i->dft->lldd_clear_task_set(dev, lun.scsi_lun);
	}

	if (res == TMF_RESP_FUNC_FAILED) {
		if (i->dft->lldd_lu_reset)
			res = i->dft->lldd_lu_reset(dev, lun.scsi_lun);
	}

	return res;
}

static int sas_recover_I_T(struct domain_device *dev)
{
	int res = TMF_RESP_FUNC_FAILED;
	struct sas_internal *i =
		to_sas_internal(dev->port->ha->shost->transportt);

	pr_notice("I_T nexus reset for dev %016llx\n",
		  SAS_ADDR(dev->sas_addr));

	if (i->dft->lldd_I_T_nexus_reset)
		res = i->dft->lldd_I_T_nexus_reset(dev);

	return res;
}

/* take a reference on the last known good phy for this device */
struct sas_phy *sas_get_local_phy(struct domain_device *dev)
{
	struct sas_ha_struct *ha = dev->port->ha;
	struct sas_phy *phy;
	unsigned long flags;

	/* a published domain device always has a valid phy, it may be
	 * stale, but it is never NULL
	 */
	BUG_ON(!dev->phy);

	spin_lock_irqsave(&ha->phy_port_lock, flags);
	phy = dev->phy;
	get_device(&phy->dev);
	spin_unlock_irqrestore(&ha->phy_port_lock, flags);

	return phy;
}
EXPORT_SYMBOL_GPL(sas_get_local_phy);

<<<<<<< HEAD
static void sas_wait_eh(struct domain_device *dev)
{
	struct sas_ha_struct *ha = dev->port->ha;
	DEFINE_WAIT(wait);

	if (dev_is_sata(dev)) {
		ata_port_wait_eh(dev->sata_dev.ap);
		return;
	}
 retry:
	spin_lock_irq(&ha->lock);

	while (test_bit(SAS_DEV_EH_PENDING, &dev->state)) {
		prepare_to_wait(&ha->eh_wait_q, &wait, TASK_UNINTERRUPTIBLE);
		spin_unlock_irq(&ha->lock);
		schedule();
		spin_lock_irq(&ha->lock);
	}
	finish_wait(&ha->eh_wait_q, &wait);

	spin_unlock_irq(&ha->lock);

	/* make sure SCSI EH is complete */
	if (scsi_host_in_recovery(ha->shost)) {
		msleep(10);
		goto retry;
	}
}

static int sas_queue_reset(struct domain_device *dev, int reset_type,
			   u64 lun, int wait)
=======
static int sas_queue_reset(struct domain_device *dev, int reset_type, u64 lun)
>>>>>>> 9f6fec65
{
	struct sas_ha_struct *ha = dev->port->ha;
	int scheduled = 0, tries = 100;

	/* ata: promote lun reset to bus reset */
	if (dev_is_sata(dev)) {
		sas_ata_schedule_reset(dev);
		return SUCCESS;
	}

	while (!scheduled && tries--) {
		spin_lock_irq(&ha->lock);
		if (!test_bit(SAS_DEV_EH_PENDING, &dev->state) &&
		    !test_bit(reset_type, &dev->state)) {
			scheduled = 1;
			ha->eh_active++;
			list_add_tail(&dev->ssp_dev.eh_list_node, &ha->eh_dev_q);
			set_bit(SAS_DEV_EH_PENDING, &dev->state);
			set_bit(reset_type, &dev->state);
			int_to_scsilun(lun, &dev->ssp_dev.reset_lun);
			scsi_schedule_eh(ha->shost);
		}
		spin_unlock_irq(&ha->lock);

		if (scheduled)
			return SUCCESS;
	}

	pr_warn("%s reset of %s failed\n",
		reset_type == SAS_DEV_LU_RESET ? "LUN" : "Bus",
		dev_name(&dev->rphy->dev));

	return FAILED;
}

int sas_eh_abort_handler(struct scsi_cmnd *cmd)
{
	int res = TMF_RESP_FUNC_FAILED;
	struct sas_task *task = TO_SAS_TASK(cmd);
	struct Scsi_Host *host = cmd->device->host;
	struct domain_device *dev = cmd_to_domain_dev(cmd);
	struct sas_internal *i = to_sas_internal(host->transportt);
	unsigned long flags;

	if (!i->dft->lldd_abort_task)
		return FAILED;

	spin_lock_irqsave(host->host_lock, flags);
	/* We cannot do async aborts for SATA devices */
	if (dev_is_sata(dev) && !host->host_eh_scheduled) {
		spin_unlock_irqrestore(host->host_lock, flags);
		return FAILED;
	}
	spin_unlock_irqrestore(host->host_lock, flags);

	if (task)
		res = i->dft->lldd_abort_task(task);
	else
		pr_notice("no task to abort\n");
	if (res == TMF_RESP_FUNC_SUCC || res == TMF_RESP_FUNC_COMPLETE)
		return SUCCESS;

	return FAILED;
}
EXPORT_SYMBOL_GPL(sas_eh_abort_handler);

/* Attempt to send a LUN reset message to a device */
int sas_eh_device_reset_handler(struct scsi_cmnd *cmd)
{
	int res;
	struct scsi_lun lun;
	struct Scsi_Host *host = cmd->device->host;
	struct domain_device *dev = cmd_to_domain_dev(cmd);
	struct sas_internal *i = to_sas_internal(host->transportt);

	if (current != host->ehandler)
		return sas_queue_reset(dev, SAS_DEV_LU_RESET, cmd->device->lun);

	int_to_scsilun(cmd->device->lun, &lun);

	if (!i->dft->lldd_lu_reset)
		return FAILED;

	res = i->dft->lldd_lu_reset(dev, lun.scsi_lun);
	if (res == TMF_RESP_FUNC_SUCC || res == TMF_RESP_FUNC_COMPLETE)
		return SUCCESS;

	return FAILED;
}
EXPORT_SYMBOL_GPL(sas_eh_device_reset_handler);

int sas_eh_target_reset_handler(struct scsi_cmnd *cmd)
{
	int res;
	struct Scsi_Host *host = cmd->device->host;
	struct domain_device *dev = cmd_to_domain_dev(cmd);
	struct sas_internal *i = to_sas_internal(host->transportt);

	if (current != host->ehandler)
		return sas_queue_reset(dev, SAS_DEV_RESET, 0);

	if (!i->dft->lldd_I_T_nexus_reset)
		return FAILED;

	res = i->dft->lldd_I_T_nexus_reset(dev);
	if (res == TMF_RESP_FUNC_SUCC || res == TMF_RESP_FUNC_COMPLETE ||
	    res == -ENODEV)
		return SUCCESS;

	return FAILED;
}
EXPORT_SYMBOL_GPL(sas_eh_target_reset_handler);

/* Try to reset a device */
static int try_to_reset_cmd_device(struct scsi_cmnd *cmd)
{
	int res;
	struct Scsi_Host *shost = cmd->device->host;

	if (!shost->hostt->eh_device_reset_handler)
		goto try_target_reset;

	res = shost->hostt->eh_device_reset_handler(cmd);
	if (res == SUCCESS)
		return res;

try_target_reset:
	if (shost->hostt->eh_target_reset_handler)
		return shost->hostt->eh_target_reset_handler(cmd);

	return FAILED;
}

static void sas_eh_handle_sas_errors(struct Scsi_Host *shost, struct list_head *work_q)
{
	struct scsi_cmnd *cmd, *n;
	enum task_disposition res = TASK_IS_DONE;
	int tmf_resp, need_reset;
	struct sas_internal *i = to_sas_internal(shost->transportt);
	unsigned long flags;
	struct sas_ha_struct *ha = SHOST_TO_SAS_HA(shost);
	LIST_HEAD(done);

	/* clean out any commands that won the completion vs eh race */
	list_for_each_entry_safe(cmd, n, work_q, eh_entry) {
		struct domain_device *dev = cmd_to_domain_dev(cmd);
		struct sas_task *task;

		spin_lock_irqsave(&dev->done_lock, flags);
		/* by this point the lldd has either observed
		 * SAS_HA_FROZEN and is leaving the task alone, or has
		 * won the race with eh and decided to complete it
		 */
		task = TO_SAS_TASK(cmd);
		spin_unlock_irqrestore(&dev->done_lock, flags);

		if (!task)
			list_move_tail(&cmd->eh_entry, &done);
	}

 Again:
	list_for_each_entry_safe(cmd, n, work_q, eh_entry) {
		struct sas_task *task = TO_SAS_TASK(cmd);

		list_del_init(&cmd->eh_entry);

		spin_lock_irqsave(&task->task_state_lock, flags);
		need_reset = task->task_state_flags & SAS_TASK_NEED_DEV_RESET;
		spin_unlock_irqrestore(&task->task_state_lock, flags);

		if (need_reset) {
			pr_notice("%s: task 0x%p requests reset\n",
				  __func__, task);
			goto reset;
		}

		pr_debug("trying to find task 0x%p\n", task);
		res = sas_scsi_find_task(task);

		switch (res) {
		case TASK_IS_DONE:
			pr_notice("%s: task 0x%p is done\n", __func__,
				    task);
			sas_eh_finish_cmd(cmd);
			continue;
		case TASK_IS_ABORTED:
			pr_notice("%s: task 0x%p is aborted\n",
				  __func__, task);
			sas_eh_finish_cmd(cmd);
			continue;
		case TASK_IS_AT_LU:
			pr_info("task 0x%p is at LU: lu recover\n", task);
 reset:
			tmf_resp = sas_recover_lu(task->dev, cmd);
			if (tmf_resp == TMF_RESP_FUNC_COMPLETE) {
				pr_notice("dev %016llx LU 0x%llx is recovered\n",
					  SAS_ADDR(task->dev),
					  cmd->device->lun);
				sas_eh_finish_cmd(cmd);
				sas_scsi_clear_queue_lu(work_q, cmd);
				goto Again;
			}
			fallthrough;
		case TASK_IS_NOT_AT_LU:
		case TASK_ABORT_FAILED:
			pr_notice("task 0x%p is not at LU: I_T recover\n",
				  task);
			tmf_resp = sas_recover_I_T(task->dev);
			if (tmf_resp == TMF_RESP_FUNC_COMPLETE ||
			    tmf_resp == -ENODEV) {
				struct domain_device *dev = task->dev;
				pr_notice("I_T %016llx recovered\n",
					  SAS_ADDR(task->dev->sas_addr));
				sas_eh_finish_cmd(cmd);
				sas_scsi_clear_queue_I_T(work_q, dev);
				goto Again;
			}
			/* Hammer time :-) */
			try_to_reset_cmd_device(cmd);
			if (i->dft->lldd_clear_nexus_port) {
				struct asd_sas_port *port = task->dev->port;
				pr_debug("clearing nexus for port:%d\n",
					  port->id);
				res = i->dft->lldd_clear_nexus_port(port);
				if (res == TMF_RESP_FUNC_COMPLETE) {
					pr_notice("clear nexus port:%d succeeded\n",
						  port->id);
					sas_eh_finish_cmd(cmd);
					sas_scsi_clear_queue_port(work_q,
								  port);
					goto Again;
				}
			}
			if (i->dft->lldd_clear_nexus_ha) {
				pr_debug("clear nexus ha\n");
				res = i->dft->lldd_clear_nexus_ha(ha);
				if (res == TMF_RESP_FUNC_COMPLETE) {
					pr_notice("clear nexus ha succeeded\n");
					sas_eh_finish_cmd(cmd);
					goto clear_q;
				}
			}
			/* If we are here -- this means that no amount
			 * of effort could recover from errors.  Quite
			 * possibly the HA just disappeared.
			 */
			pr_err("error from device %016llx, LUN 0x%llx couldn't be recovered in any way\n",
			       SAS_ADDR(task->dev->sas_addr),
			       cmd->device->lun);

			sas_eh_finish_cmd(cmd);
			goto clear_q;
		}
	}
 out:
	list_splice_tail(&done, work_q);
	list_splice_tail_init(&ha->eh_ata_q, work_q);
	return;

 clear_q:
	pr_debug("--- Exit %s -- clear_q\n", __func__);
	list_for_each_entry_safe(cmd, n, work_q, eh_entry)
		sas_eh_finish_cmd(cmd);
	goto out;
}

static void sas_eh_handle_resets(struct Scsi_Host *shost)
{
	struct sas_ha_struct *ha = SHOST_TO_SAS_HA(shost);
	struct sas_internal *i = to_sas_internal(shost->transportt);

	/* handle directed resets to sas devices */
	spin_lock_irq(&ha->lock);
	while (!list_empty(&ha->eh_dev_q)) {
		struct domain_device *dev;
		struct ssp_device *ssp;

		ssp = list_entry(ha->eh_dev_q.next, typeof(*ssp), eh_list_node);
		list_del_init(&ssp->eh_list_node);
		dev = container_of(ssp, typeof(*dev), ssp_dev);
		kref_get(&dev->kref);
		WARN_ONCE(dev_is_sata(dev), "ssp reset to ata device?\n");

		spin_unlock_irq(&ha->lock);

		if (test_and_clear_bit(SAS_DEV_LU_RESET, &dev->state))
			i->dft->lldd_lu_reset(dev, ssp->reset_lun.scsi_lun);

		if (test_and_clear_bit(SAS_DEV_RESET, &dev->state))
			i->dft->lldd_I_T_nexus_reset(dev);

		sas_put_device(dev);
		spin_lock_irq(&ha->lock);
		clear_bit(SAS_DEV_EH_PENDING, &dev->state);
		ha->eh_active--;
	}
	spin_unlock_irq(&ha->lock);
}


void sas_scsi_recover_host(struct Scsi_Host *shost)
{
	struct sas_ha_struct *ha = SHOST_TO_SAS_HA(shost);
	LIST_HEAD(eh_work_q);
	int tries = 0;
	bool retry;

retry:
	tries++;
	retry = true;
	spin_lock_irq(shost->host_lock);
	list_splice_init(&shost->eh_cmd_q, &eh_work_q);
	spin_unlock_irq(shost->host_lock);

	pr_notice("Enter %s busy: %d failed: %d\n",
		  __func__, scsi_host_busy(shost), shost->host_failed);
	/*
	 * Deal with commands that still have SAS tasks (i.e. they didn't
	 * complete via the normal sas_task completion mechanism),
	 * SAS_HA_FROZEN gives eh dominion over all sas_task completion.
	 */
	set_bit(SAS_HA_FROZEN, &ha->state);
	sas_eh_handle_sas_errors(shost, &eh_work_q);
	clear_bit(SAS_HA_FROZEN, &ha->state);
	if (list_empty(&eh_work_q))
		goto out;

	/*
	 * Now deal with SCSI commands that completed ok but have a an error
	 * code (and hopefully sense data) attached.  This is roughly what
	 * scsi_unjam_host does, but we skip scsi_eh_abort_cmds because any
	 * command we see here has no sas_task and is thus unknown to the HA.
	 */
	sas_ata_eh(shost, &eh_work_q);
	if (!scsi_eh_get_sense(&eh_work_q, &ha->eh_done_q))
		scsi_eh_ready_devs(shost, &eh_work_q, &ha->eh_done_q);

out:
	sas_eh_handle_resets(shost);

	/* now link into libata eh --- if we have any ata devices */
	sas_ata_strategy_handler(shost);

	scsi_eh_flush_done_q(&ha->eh_done_q);

	/* check if any new eh work was scheduled during the last run */
	spin_lock_irq(&ha->lock);
	if (ha->eh_active == 0) {
		shost->host_eh_scheduled = 0;
		retry = false;
	}
	spin_unlock_irq(&ha->lock);

	if (retry)
		goto retry;

	pr_notice("--- Exit %s: busy: %d failed: %d tries: %d\n",
		  __func__, scsi_host_busy(shost),
		  shost->host_failed, tries);
}

int sas_ioctl(struct scsi_device *sdev, unsigned int cmd, void __user *arg)
{
	struct domain_device *dev = sdev_to_domain_dev(sdev);

	if (dev_is_sata(dev))
		return ata_sas_scsi_ioctl(dev->sata_dev.ap, sdev, cmd, arg);

	return -EINVAL;
}
EXPORT_SYMBOL_GPL(sas_ioctl);

struct domain_device *sas_find_dev_by_rphy(struct sas_rphy *rphy)
{
	struct Scsi_Host *shost = dev_to_shost(rphy->dev.parent);
	struct sas_ha_struct *ha = SHOST_TO_SAS_HA(shost);
	struct domain_device *found_dev = NULL;
	int i;
	unsigned long flags;

	spin_lock_irqsave(&ha->phy_port_lock, flags);
	for (i = 0; i < ha->num_phys; i++) {
		struct asd_sas_port *port = ha->sas_port[i];
		struct domain_device *dev;

		spin_lock(&port->dev_list_lock);
		list_for_each_entry(dev, &port->dev_list, dev_list_node) {
			if (rphy == dev->rphy) {
				found_dev = dev;
				spin_unlock(&port->dev_list_lock);
				goto found;
			}
		}
		spin_unlock(&port->dev_list_lock);
	}
 found:
	spin_unlock_irqrestore(&ha->phy_port_lock, flags);

	return found_dev;
}

int sas_target_alloc(struct scsi_target *starget)
{
	struct sas_rphy *rphy = dev_to_rphy(starget->dev.parent);
	struct domain_device *found_dev = sas_find_dev_by_rphy(rphy);

	if (!found_dev)
		return -ENODEV;

	kref_get(&found_dev->kref);
	starget->hostdata = found_dev;
	return 0;
}
EXPORT_SYMBOL_GPL(sas_target_alloc);

#define SAS_DEF_QD 256

int sas_slave_configure(struct scsi_device *scsi_dev)
{
	struct domain_device *dev = sdev_to_domain_dev(scsi_dev);

	BUG_ON(dev->rphy->identify.device_type != SAS_END_DEVICE);

	if (dev_is_sata(dev)) {
		ata_sas_slave_configure(scsi_dev, dev->sata_dev.ap);
		return 0;
	}

	sas_read_port_mode_page(scsi_dev);

	if (scsi_dev->tagged_supported) {
		scsi_change_queue_depth(scsi_dev, SAS_DEF_QD);
	} else {
		pr_notice("device %016llx, LUN 0x%llx doesn't support TCQ\n",
			  SAS_ADDR(dev->sas_addr), scsi_dev->lun);
		scsi_change_queue_depth(scsi_dev, 1);
	}

	scsi_dev->allow_restart = 1;

	return 0;
}
EXPORT_SYMBOL_GPL(sas_slave_configure);

int sas_change_queue_depth(struct scsi_device *sdev, int depth)
{
	struct domain_device *dev = sdev_to_domain_dev(sdev);

	if (dev_is_sata(dev))
		return ata_change_queue_depth(dev->sata_dev.ap, sdev, depth);

	if (!sdev->tagged_supported)
		depth = 1;
	return scsi_change_queue_depth(sdev, depth);
}
EXPORT_SYMBOL_GPL(sas_change_queue_depth);

int sas_bios_param(struct scsi_device *scsi_dev,
			  struct block_device *bdev,
			  sector_t capacity, int *hsc)
{
	hsc[0] = 255;
	hsc[1] = 63;
	sector_div(capacity, 255*63);
	hsc[2] = capacity;

	return 0;
}
EXPORT_SYMBOL_GPL(sas_bios_param);

void sas_task_internal_done(struct sas_task *task)
{
	del_timer(&task->slow_task->timer);
	complete(&task->slow_task->completion);
}

void sas_task_internal_timedout(struct timer_list *t)
{
	struct sas_task_slow *slow = from_timer(slow, t, timer);
	struct sas_task *task = slow->task;
	bool is_completed = true;
	unsigned long flags;

	spin_lock_irqsave(&task->task_state_lock, flags);
	if (!(task->task_state_flags & SAS_TASK_STATE_DONE)) {
		task->task_state_flags |= SAS_TASK_STATE_ABORTED;
		is_completed = false;
	}
	spin_unlock_irqrestore(&task->task_state_lock, flags);

	if (!is_completed)
		complete(&task->slow_task->completion);
}

#define TASK_TIMEOUT			(20 * HZ)
#define TASK_RETRY			3

static int sas_execute_internal_abort(struct domain_device *device,
				      enum sas_internal_abort type, u16 tag,
				      unsigned int qid, void *data)
{
	struct sas_ha_struct *ha = device->port->ha;
	struct sas_internal *i = to_sas_internal(ha->shost->transportt);
	struct sas_task *task = NULL;
	int res, retry;

	for (retry = 0; retry < TASK_RETRY; retry++) {
		task = sas_alloc_slow_task(GFP_KERNEL);
		if (!task)
			return -ENOMEM;

		task->dev = device;
		task->task_proto = SAS_PROTOCOL_INTERNAL_ABORT;
		task->task_done = sas_task_internal_done;
		task->slow_task->timer.function = sas_task_internal_timedout;
		task->slow_task->timer.expires = jiffies + TASK_TIMEOUT;
		add_timer(&task->slow_task->timer);

		task->abort_task.tag = tag;
		task->abort_task.type = type;
		task->abort_task.qid = qid;

		res = i->dft->lldd_execute_task(task, GFP_KERNEL);
		if (res) {
			del_timer_sync(&task->slow_task->timer);
			pr_err("Executing internal abort failed %016llx (%d)\n",
			       SAS_ADDR(device->sas_addr), res);
			break;
		}

		wait_for_completion(&task->slow_task->completion);
		res = TMF_RESP_FUNC_FAILED;

		/* Even if the internal abort timed out, return direct. */
		if (task->task_state_flags & SAS_TASK_STATE_ABORTED) {
			bool quit = true;

			if (i->dft->lldd_abort_timeout)
				quit = i->dft->lldd_abort_timeout(task, data);
			else
				pr_err("Internal abort: timeout %016llx\n",
				       SAS_ADDR(device->sas_addr));
			res = -EIO;
			if (quit)
				break;
		}

		if (task->task_status.resp == SAS_TASK_COMPLETE &&
			task->task_status.stat == SAS_SAM_STAT_GOOD) {
			res = TMF_RESP_FUNC_COMPLETE;
			break;
		}

		if (task->task_status.resp == SAS_TASK_COMPLETE &&
			task->task_status.stat == TMF_RESP_FUNC_SUCC) {
			res = TMF_RESP_FUNC_SUCC;
			break;
		}

		pr_err("Internal abort: task to dev %016llx response: 0x%x status 0x%x\n",
		       SAS_ADDR(device->sas_addr), task->task_status.resp,
		       task->task_status.stat);
		sas_free_task(task);
		task = NULL;
	}
	BUG_ON(retry == TASK_RETRY && task != NULL);
	sas_free_task(task);
	return res;
}

int sas_execute_internal_abort_single(struct domain_device *device, u16 tag,
				      unsigned int qid, void *data)
{
	return sas_execute_internal_abort(device, SAS_INTERNAL_ABORT_SINGLE,
					  tag, qid, data);
}
EXPORT_SYMBOL_GPL(sas_execute_internal_abort_single);

int sas_execute_internal_abort_dev(struct domain_device *device,
				   unsigned int qid, void *data)
{
	return sas_execute_internal_abort(device, SAS_INTERNAL_ABORT_DEV,
					  SCSI_NO_TAG, qid, data);
}
EXPORT_SYMBOL_GPL(sas_execute_internal_abort_dev);

int sas_execute_tmf(struct domain_device *device, void *parameter,
		    int para_len, int force_phy_id,
		    struct sas_tmf_task *tmf)
{
	struct sas_task *task;
	struct sas_internal *i =
		to_sas_internal(device->port->ha->shost->transportt);
	int res, retry;

	for (retry = 0; retry < TASK_RETRY; retry++) {
		task = sas_alloc_slow_task(GFP_KERNEL);
		if (!task)
			return -ENOMEM;

		task->dev = device;
		task->task_proto = device->tproto;

		if (dev_is_sata(device)) {
			task->ata_task.device_control_reg_update = 1;
			if (force_phy_id >= 0) {
				task->ata_task.force_phy = true;
				task->ata_task.force_phy_id = force_phy_id;
			}
			memcpy(&task->ata_task.fis, parameter, para_len);
		} else {
			memcpy(&task->ssp_task, parameter, para_len);
		}

		task->task_done = sas_task_internal_done;
		task->tmf = tmf;

		task->slow_task->timer.function = sas_task_internal_timedout;
		task->slow_task->timer.expires = jiffies + TASK_TIMEOUT;
		add_timer(&task->slow_task->timer);

		res = i->dft->lldd_execute_task(task, GFP_KERNEL);
		if (res) {
			del_timer_sync(&task->slow_task->timer);
			pr_err("executing TMF task failed %016llx (%d)\n",
			       SAS_ADDR(device->sas_addr), res);
			break;
		}

		wait_for_completion(&task->slow_task->completion);

		if (i->dft->lldd_tmf_exec_complete)
			i->dft->lldd_tmf_exec_complete(device);

		res = TMF_RESP_FUNC_FAILED;

		if ((task->task_state_flags & SAS_TASK_STATE_ABORTED)) {
			if (!(task->task_state_flags & SAS_TASK_STATE_DONE)) {
				pr_err("TMF task timeout for %016llx and not done\n",
				       SAS_ADDR(device->sas_addr));
				if (i->dft->lldd_tmf_aborted)
					i->dft->lldd_tmf_aborted(task);
				break;
			}
			pr_warn("TMF task timeout for %016llx and done\n",
				SAS_ADDR(device->sas_addr));
		}

		if (task->task_status.resp == SAS_TASK_COMPLETE &&
		    task->task_status.stat == TMF_RESP_FUNC_COMPLETE) {
			res = TMF_RESP_FUNC_COMPLETE;
			break;
		}

		if (task->task_status.resp == SAS_TASK_COMPLETE &&
		    task->task_status.stat == TMF_RESP_FUNC_SUCC) {
			res = TMF_RESP_FUNC_SUCC;
			break;
		}

		if (task->task_status.resp == SAS_TASK_COMPLETE &&
		    task->task_status.stat == SAS_DATA_UNDERRUN) {
			/* no error, but return the number of bytes of
			 * underrun
			 */
			pr_warn("TMF task to dev %016llx resp: 0x%x sts 0x%x underrun\n",
				SAS_ADDR(device->sas_addr),
				task->task_status.resp,
				task->task_status.stat);
			res = task->task_status.residual;
			break;
		}

		if (task->task_status.resp == SAS_TASK_COMPLETE &&
		    task->task_status.stat == SAS_DATA_OVERRUN) {
			pr_warn("TMF task blocked task error %016llx\n",
				SAS_ADDR(device->sas_addr));
			res = -EMSGSIZE;
			break;
		}

		if (task->task_status.resp == SAS_TASK_COMPLETE &&
		    task->task_status.stat == SAS_OPEN_REJECT) {
			pr_warn("TMF task open reject failed  %016llx\n",
				SAS_ADDR(device->sas_addr));
			res = -EIO;
		} else {
			pr_warn("TMF task to dev %016llx resp: 0x%x status 0x%x\n",
				SAS_ADDR(device->sas_addr),
				task->task_status.resp,
				task->task_status.stat);
		}
		sas_free_task(task);
		task = NULL;
	}

	if (retry == TASK_RETRY)
		pr_warn("executing TMF for %016llx failed after %d attempts!\n",
			SAS_ADDR(device->sas_addr), TASK_RETRY);
	sas_free_task(task);

	return res;
}

static int sas_execute_ssp_tmf(struct domain_device *device, u8 *lun,
			       struct sas_tmf_task *tmf)
{
	struct sas_ssp_task ssp_task;

	if (!(device->tproto & SAS_PROTOCOL_SSP))
		return TMF_RESP_FUNC_ESUPP;

	memcpy(ssp_task.LUN, lun, 8);

	return sas_execute_tmf(device, &ssp_task, sizeof(ssp_task), -1, tmf);
}

int sas_abort_task_set(struct domain_device *dev, u8 *lun)
{
	struct sas_tmf_task tmf_task = {
		.tmf = TMF_ABORT_TASK_SET,
	};

	return sas_execute_ssp_tmf(dev, lun, &tmf_task);
}
EXPORT_SYMBOL_GPL(sas_abort_task_set);

int sas_clear_task_set(struct domain_device *dev, u8 *lun)
{
	struct sas_tmf_task tmf_task = {
		.tmf = TMF_CLEAR_TASK_SET,
	};

	return sas_execute_ssp_tmf(dev, lun, &tmf_task);
}
EXPORT_SYMBOL_GPL(sas_clear_task_set);

int sas_lu_reset(struct domain_device *dev, u8 *lun)
{
	struct sas_tmf_task tmf_task = {
		.tmf = TMF_LU_RESET,
	};

	return sas_execute_ssp_tmf(dev, lun, &tmf_task);
}
EXPORT_SYMBOL_GPL(sas_lu_reset);

int sas_query_task(struct sas_task *task, u16 tag)
{
	struct sas_tmf_task tmf_task = {
		.tmf = TMF_QUERY_TASK,
		.tag_of_task_to_be_managed = tag,
	};
	struct scsi_cmnd *cmnd = task->uldd_task;
	struct domain_device *dev = task->dev;
	struct scsi_lun lun;

	int_to_scsilun(cmnd->device->lun, &lun);

	return sas_execute_ssp_tmf(dev, lun.scsi_lun, &tmf_task);
}
EXPORT_SYMBOL_GPL(sas_query_task);

int sas_abort_task(struct sas_task *task, u16 tag)
{
	struct sas_tmf_task tmf_task = {
		.tmf = TMF_ABORT_TASK,
		.tag_of_task_to_be_managed = tag,
	};
	struct scsi_cmnd *cmnd = task->uldd_task;
	struct domain_device *dev = task->dev;
	struct scsi_lun lun;

	int_to_scsilun(cmnd->device->lun, &lun);

	return sas_execute_ssp_tmf(dev, lun.scsi_lun, &tmf_task);
}
EXPORT_SYMBOL_GPL(sas_abort_task);

/*
 * Tell an upper layer that it needs to initiate an abort for a given task.
 * This should only ever be called by an LLDD.
 */
void sas_task_abort(struct sas_task *task)
{
	struct scsi_cmnd *sc = task->uldd_task;

	/* Escape for libsas internal commands */
	if (!sc) {
		struct sas_task_slow *slow = task->slow_task;

		if (!slow)
			return;
		if (!del_timer(&slow->timer))
			return;
		slow->timer.function(&slow->timer);
		return;
	}

	if (dev_is_sata(task->dev))
		sas_ata_task_abort(task);
	else
		blk_abort_request(scsi_cmd_to_rq(sc));
}
EXPORT_SYMBOL_GPL(sas_task_abort);

int sas_slave_alloc(struct scsi_device *sdev)
{
	if (dev_is_sata(sdev_to_domain_dev(sdev)) && sdev->lun)
		return -ENXIO;

	return 0;
}
EXPORT_SYMBOL_GPL(sas_slave_alloc);

void sas_target_destroy(struct scsi_target *starget)
{
	struct domain_device *found_dev = starget->hostdata;

	if (!found_dev)
		return;

	starget->hostdata = NULL;
	sas_put_device(found_dev);
}
EXPORT_SYMBOL_GPL(sas_target_destroy);

#define SAS_STRING_ADDR_SIZE	16

int sas_request_addr(struct Scsi_Host *shost, u8 *addr)
{
	int res;
	const struct firmware *fw;

	res = request_firmware(&fw, "sas_addr", &shost->shost_gendev);
	if (res)
		return res;

	if (fw->size < SAS_STRING_ADDR_SIZE) {
		res = -ENODEV;
		goto out;
	}

	res = hex2bin(addr, fw->data, strnlen(fw->data, SAS_ADDR_SIZE * 2) / 2);
	if (res)
		goto out;

out:
	release_firmware(fw);
	return res;
}
EXPORT_SYMBOL_GPL(sas_request_addr);
<|MERGE_RESOLUTION|>--- conflicted
+++ resolved
@@ -386,41 +386,7 @@
 }
 EXPORT_SYMBOL_GPL(sas_get_local_phy);
 
-<<<<<<< HEAD
-static void sas_wait_eh(struct domain_device *dev)
-{
-	struct sas_ha_struct *ha = dev->port->ha;
-	DEFINE_WAIT(wait);
-
-	if (dev_is_sata(dev)) {
-		ata_port_wait_eh(dev->sata_dev.ap);
-		return;
-	}
- retry:
-	spin_lock_irq(&ha->lock);
-
-	while (test_bit(SAS_DEV_EH_PENDING, &dev->state)) {
-		prepare_to_wait(&ha->eh_wait_q, &wait, TASK_UNINTERRUPTIBLE);
-		spin_unlock_irq(&ha->lock);
-		schedule();
-		spin_lock_irq(&ha->lock);
-	}
-	finish_wait(&ha->eh_wait_q, &wait);
-
-	spin_unlock_irq(&ha->lock);
-
-	/* make sure SCSI EH is complete */
-	if (scsi_host_in_recovery(ha->shost)) {
-		msleep(10);
-		goto retry;
-	}
-}
-
-static int sas_queue_reset(struct domain_device *dev, int reset_type,
-			   u64 lun, int wait)
-=======
 static int sas_queue_reset(struct domain_device *dev, int reset_type, u64 lun)
->>>>>>> 9f6fec65
 {
 	struct sas_ha_struct *ha = dev->port->ha;
 	int scheduled = 0, tries = 100;
