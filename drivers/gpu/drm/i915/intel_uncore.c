/*
 * Copyright © 2013 Intel Corporation
 *
 * Permission is hereby granted, free of charge, to any person obtaining a
 * copy of this software and associated documentation files (the "Software"),
 * to deal in the Software without restriction, including without limitation
 * the rights to use, copy, modify, merge, publish, distribute, sublicense,
 * and/or sell copies of the Software, and to permit persons to whom the
 * Software is furnished to do so, subject to the following conditions:
 *
 * The above copyright notice and this permission notice (including the next
 * paragraph) shall be included in all copies or substantial portions of the
 * Software.
 *
 * THE SOFTWARE IS PROVIDED "AS IS", WITHOUT WARRANTY OF ANY KIND, EXPRESS OR
 * IMPLIED, INCLUDING BUT NOT LIMITED TO THE WARRANTIES OF MERCHANTABILITY,
 * FITNESS FOR A PARTICULAR PURPOSE AND NONINFRINGEMENT.  IN NO EVENT SHALL
 * THE AUTHORS OR COPYRIGHT HOLDERS BE LIABLE FOR ANY CLAIM, DAMAGES OR OTHER
 * LIABILITY, WHETHER IN AN ACTION OF CONTRACT, TORT OR OTHERWISE, ARISING
 * FROM, OUT OF OR IN CONNECTION WITH THE SOFTWARE OR THE USE OR OTHER DEALINGS
 * IN THE SOFTWARE.
 */

#include "i915_drv.h"
#include "intel_drv.h"

#define FORCEWAKE_ACK_TIMEOUT_MS 2

#define __raw_i915_read8(dev_priv__, reg__) readb((dev_priv__)->regs + (reg__))
#define __raw_i915_write8(dev_priv__, reg__, val__) writeb(val__, (dev_priv__)->regs + (reg__))

#define __raw_i915_read16(dev_priv__, reg__) readw((dev_priv__)->regs + (reg__))
#define __raw_i915_write16(dev_priv__, reg__, val__) writew(val__, (dev_priv__)->regs + (reg__))

#define __raw_i915_read32(dev_priv__, reg__) readl((dev_priv__)->regs + (reg__))
#define __raw_i915_write32(dev_priv__, reg__, val__) writel(val__, (dev_priv__)->regs + (reg__))

#define __raw_i915_read64(dev_priv__, reg__) readq((dev_priv__)->regs + (reg__))
#define __raw_i915_write64(dev_priv__, reg__, val__) writeq(val__, (dev_priv__)->regs + (reg__))

#define __raw_posting_read(dev_priv__, reg__) (void)__raw_i915_read32(dev_priv__, reg__)


static void __gen6_gt_wait_for_thread_c0(struct drm_i915_private *dev_priv)
{
	u32 gt_thread_status_mask;

	if (IS_HASWELL(dev_priv->dev))
		gt_thread_status_mask = GEN6_GT_THREAD_STATUS_CORE_MASK_HSW;
	else
		gt_thread_status_mask = GEN6_GT_THREAD_STATUS_CORE_MASK;

	/* w/a for a sporadic read returning 0 by waiting for the GT
	 * thread to wake up.
	 */
	if (wait_for_atomic_us((__raw_i915_read32(dev_priv, GEN6_GT_THREAD_STATUS_REG) & gt_thread_status_mask) == 0, 500))
		DRM_ERROR("GT thread status wait timed out\n");
}

static void __gen6_gt_force_wake_reset(struct drm_i915_private *dev_priv)
{
	__raw_i915_write32(dev_priv, FORCEWAKE, 0);
	/* something from same cacheline, but !FORCEWAKE */
	__raw_posting_read(dev_priv, ECOBUS);
}

static void __gen6_gt_force_wake_get(struct drm_i915_private *dev_priv,
							int fw_engine)
{
	if (wait_for_atomic((__raw_i915_read32(dev_priv, FORCEWAKE_ACK) & 1) == 0,
			    FORCEWAKE_ACK_TIMEOUT_MS))
		DRM_ERROR("Timed out waiting for forcewake old ack to clear.\n");

	__raw_i915_write32(dev_priv, FORCEWAKE, 1);
	/* something from same cacheline, but !FORCEWAKE */
	__raw_posting_read(dev_priv, ECOBUS);

	if (wait_for_atomic((__raw_i915_read32(dev_priv, FORCEWAKE_ACK) & 1),
			    FORCEWAKE_ACK_TIMEOUT_MS))
		DRM_ERROR("Timed out waiting for forcewake to ack request.\n");

	/* WaRsForcewakeWaitTC0:snb */
	__gen6_gt_wait_for_thread_c0(dev_priv);
}

static void __gen6_gt_force_wake_mt_reset(struct drm_i915_private *dev_priv)
{
	__raw_i915_write32(dev_priv, FORCEWAKE_MT, _MASKED_BIT_DISABLE(0xffff));
	/* something from same cacheline, but !FORCEWAKE_MT */
	__raw_posting_read(dev_priv, ECOBUS);
}

static void __gen6_gt_force_wake_mt_get(struct drm_i915_private *dev_priv,
							int fw_engine)
{
	u32 forcewake_ack;

	if (IS_HASWELL(dev_priv->dev) || IS_GEN8(dev_priv->dev))
		forcewake_ack = FORCEWAKE_ACK_HSW;
	else
		forcewake_ack = FORCEWAKE_MT_ACK;

	if (wait_for_atomic((__raw_i915_read32(dev_priv, forcewake_ack) & FORCEWAKE_KERNEL) == 0,
			    FORCEWAKE_ACK_TIMEOUT_MS))
		DRM_ERROR("Timed out waiting for forcewake old ack to clear.\n");

	__raw_i915_write32(dev_priv, FORCEWAKE_MT,
			   _MASKED_BIT_ENABLE(FORCEWAKE_KERNEL));
	/* something from same cacheline, but !FORCEWAKE_MT */
	__raw_posting_read(dev_priv, ECOBUS);

	if (wait_for_atomic((__raw_i915_read32(dev_priv, forcewake_ack) & FORCEWAKE_KERNEL),
			    FORCEWAKE_ACK_TIMEOUT_MS))
		DRM_ERROR("Timed out waiting for forcewake to ack request.\n");

	/* WaRsForcewakeWaitTC0:ivb,hsw */
	if (INTEL_INFO(dev_priv->dev)->gen < 8)
		__gen6_gt_wait_for_thread_c0(dev_priv);
}

static void gen6_gt_check_fifodbg(struct drm_i915_private *dev_priv)
{
	u32 gtfifodbg;

	gtfifodbg = __raw_i915_read32(dev_priv, GTFIFODBG);
	if (WARN(gtfifodbg, "GT wake FIFO error 0x%x\n", gtfifodbg))
		__raw_i915_write32(dev_priv, GTFIFODBG, gtfifodbg);
}

static void __gen6_gt_force_wake_put(struct drm_i915_private *dev_priv,
							int fw_engine)
{
	__raw_i915_write32(dev_priv, FORCEWAKE, 0);
	/* something from same cacheline, but !FORCEWAKE */
	__raw_posting_read(dev_priv, ECOBUS);
	gen6_gt_check_fifodbg(dev_priv);
}

static void __gen6_gt_force_wake_mt_put(struct drm_i915_private *dev_priv,
							int fw_engine)
{
	__raw_i915_write32(dev_priv, FORCEWAKE_MT,
			   _MASKED_BIT_DISABLE(FORCEWAKE_KERNEL));
	/* something from same cacheline, but !FORCEWAKE_MT */
	__raw_posting_read(dev_priv, ECOBUS);
	gen6_gt_check_fifodbg(dev_priv);
}

static int __gen6_gt_wait_for_fifo(struct drm_i915_private *dev_priv)
{
	int ret = 0;

	/* On VLV, FIFO will be shared by both SW and HW.
	 * So, we need to read the FREE_ENTRIES everytime */
	if (IS_VALLEYVIEW(dev_priv->dev))
		dev_priv->uncore.fifo_count =
			__raw_i915_read32(dev_priv, GTFIFOCTL) &
						GT_FIFO_FREE_ENTRIES_MASK;

	if (dev_priv->uncore.fifo_count < GT_FIFO_NUM_RESERVED_ENTRIES) {
		int loop = 500;
		u32 fifo = __raw_i915_read32(dev_priv, GTFIFOCTL) & GT_FIFO_FREE_ENTRIES_MASK;
		while (fifo <= GT_FIFO_NUM_RESERVED_ENTRIES && loop--) {
			udelay(10);
			fifo = __raw_i915_read32(dev_priv, GTFIFOCTL) & GT_FIFO_FREE_ENTRIES_MASK;
		}
		if (WARN_ON(loop < 0 && fifo <= GT_FIFO_NUM_RESERVED_ENTRIES))
			++ret;
		dev_priv->uncore.fifo_count = fifo;
	}
	dev_priv->uncore.fifo_count--;

	return ret;
}

static void vlv_force_wake_reset(struct drm_i915_private *dev_priv)
{
	__raw_i915_write32(dev_priv, FORCEWAKE_VLV,
			   _MASKED_BIT_DISABLE(0xffff));
	/* something from same cacheline, but !FORCEWAKE_VLV */
	__raw_posting_read(dev_priv, FORCEWAKE_ACK_VLV);
}

static void __vlv_force_wake_get(struct drm_i915_private *dev_priv,
						int fw_engine)
{
	/* Check for Render Engine */
	if (FORCEWAKE_RENDER & fw_engine) {
		if (wait_for_atomic((__raw_i915_read32(dev_priv,
						FORCEWAKE_ACK_VLV) &
						FORCEWAKE_KERNEL) == 0,
					FORCEWAKE_ACK_TIMEOUT_MS))
			DRM_ERROR("Timed out: Render forcewake old ack to clear.\n");

		__raw_i915_write32(dev_priv, FORCEWAKE_VLV,
				   _MASKED_BIT_ENABLE(FORCEWAKE_KERNEL));

		if (wait_for_atomic((__raw_i915_read32(dev_priv,
						FORCEWAKE_ACK_VLV) &
						FORCEWAKE_KERNEL),
					FORCEWAKE_ACK_TIMEOUT_MS))
			DRM_ERROR("Timed out: waiting for Render to ack.\n");
	}

	/* Check for Media Engine */
	if (FORCEWAKE_MEDIA & fw_engine) {
		if (wait_for_atomic((__raw_i915_read32(dev_priv,
						FORCEWAKE_ACK_MEDIA_VLV) &
						FORCEWAKE_KERNEL) == 0,
					FORCEWAKE_ACK_TIMEOUT_MS))
			DRM_ERROR("Timed out: Media forcewake old ack to clear.\n");

		__raw_i915_write32(dev_priv, FORCEWAKE_MEDIA_VLV,
				   _MASKED_BIT_ENABLE(FORCEWAKE_KERNEL));

		if (wait_for_atomic((__raw_i915_read32(dev_priv,
						FORCEWAKE_ACK_MEDIA_VLV) &
						FORCEWAKE_KERNEL),
					FORCEWAKE_ACK_TIMEOUT_MS))
			DRM_ERROR("Timed out: waiting for media to ack.\n");
	}

	/* WaRsForcewakeWaitTC0:vlv */
	__gen6_gt_wait_for_thread_c0(dev_priv);

}

static void __vlv_force_wake_put(struct drm_i915_private *dev_priv,
					int fw_engine)
{

	/* Check for Render Engine */
	if (FORCEWAKE_RENDER & fw_engine)
		__raw_i915_write32(dev_priv, FORCEWAKE_VLV,
					_MASKED_BIT_DISABLE(FORCEWAKE_KERNEL));


	/* Check for Media Engine */
	if (FORCEWAKE_MEDIA & fw_engine)
		__raw_i915_write32(dev_priv, FORCEWAKE_MEDIA_VLV,
				_MASKED_BIT_DISABLE(FORCEWAKE_KERNEL));

	/* The below doubles as a POSTING_READ */
	gen6_gt_check_fifodbg(dev_priv);

}

void vlv_force_wake_get(struct drm_i915_private *dev_priv,
						int fw_engine)
{
	unsigned long irqflags;

	spin_lock_irqsave(&dev_priv->uncore.lock, irqflags);
	if (FORCEWAKE_RENDER & fw_engine) {
		if (dev_priv->uncore.fw_rendercount++ == 0)
			dev_priv->uncore.funcs.force_wake_get(dev_priv,
							FORCEWAKE_RENDER);
	}
	if (FORCEWAKE_MEDIA & fw_engine) {
		if (dev_priv->uncore.fw_mediacount++ == 0)
			dev_priv->uncore.funcs.force_wake_get(dev_priv,
							FORCEWAKE_MEDIA);
	}

	spin_unlock_irqrestore(&dev_priv->uncore.lock, irqflags);
}

void vlv_force_wake_put(struct drm_i915_private *dev_priv,
						int fw_engine)
{
	unsigned long irqflags;

	spin_lock_irqsave(&dev_priv->uncore.lock, irqflags);

	if (FORCEWAKE_RENDER & fw_engine) {
		WARN_ON(dev_priv->uncore.fw_rendercount == 0);
		if (--dev_priv->uncore.fw_rendercount == 0)
			dev_priv->uncore.funcs.force_wake_put(dev_priv,
							FORCEWAKE_RENDER);
	}

	if (FORCEWAKE_MEDIA & fw_engine) {
		WARN_ON(dev_priv->uncore.fw_mediacount == 0);
		if (--dev_priv->uncore.fw_mediacount == 0)
			dev_priv->uncore.funcs.force_wake_put(dev_priv,
							FORCEWAKE_MEDIA);
	}

	spin_unlock_irqrestore(&dev_priv->uncore.lock, irqflags);
}

static void gen6_force_wake_work(struct work_struct *work)
{
	struct drm_i915_private *dev_priv =
		container_of(work, typeof(*dev_priv), uncore.force_wake_work.work);
	unsigned long irqflags;

	spin_lock_irqsave(&dev_priv->uncore.lock, irqflags);
	if (--dev_priv->uncore.forcewake_count == 0)
		dev_priv->uncore.funcs.force_wake_put(dev_priv, FORCEWAKE_ALL);
	spin_unlock_irqrestore(&dev_priv->uncore.lock, irqflags);
}

static void intel_uncore_forcewake_reset(struct drm_device *dev)
{
	struct drm_i915_private *dev_priv = dev->dev_private;

	if (IS_VALLEYVIEW(dev)) {
		vlv_force_wake_reset(dev_priv);
	} else if (INTEL_INFO(dev)->gen >= 6) {
		__gen6_gt_force_wake_reset(dev_priv);
		if (IS_IVYBRIDGE(dev) || IS_HASWELL(dev))
			__gen6_gt_force_wake_mt_reset(dev_priv);
	}
}

void intel_uncore_early_sanitize(struct drm_device *dev)
{
	struct drm_i915_private *dev_priv = dev->dev_private;

	if (HAS_FPGA_DBG_UNCLAIMED(dev))
		__raw_i915_write32(dev_priv, FPGA_DBG, FPGA_DBG_RM_NOCLAIM);

	if (IS_HASWELL(dev) &&
	    (__raw_i915_read32(dev_priv, HSW_EDRAM_PRESENT) == 1)) {
		/* The docs do not explain exactly how the calculation can be
		 * made. It is somewhat guessable, but for now, it's always
		 * 128MB.
		 * NB: We can't write IDICR yet because we do not have gt funcs
		 * set up */
		dev_priv->ellc_size = 128;
		DRM_INFO("Found %zuMB of eLLC\n", dev_priv->ellc_size);
	}

	/* clear out old GT FIFO errors */
	if (IS_GEN6(dev) || IS_GEN7(dev))
		__raw_i915_write32(dev_priv, GTFIFODBG,
				   __raw_i915_read32(dev_priv, GTFIFODBG));

	intel_uncore_forcewake_reset(dev);
}

void intel_uncore_sanitize(struct drm_device *dev)
{
	struct drm_i915_private *dev_priv = dev->dev_private;
	u32 reg_val;

	/* BIOS often leaves RC6 enabled, but disable it for hw init */
	intel_disable_gt_powersave(dev);

	/* Turn off power gate, require especially for the BIOS less system */
	if (IS_VALLEYVIEW(dev)) {

		mutex_lock(&dev_priv->rps.hw_lock);
		reg_val = vlv_punit_read(dev_priv, PUNIT_REG_PWRGT_STATUS);

		if (reg_val & (RENDER_PWRGT | MEDIA_PWRGT | DISP2D_PWRGT))
			vlv_punit_write(dev_priv, PUNIT_REG_PWRGT_CTRL, 0x0);

		mutex_unlock(&dev_priv->rps.hw_lock);

	}
}

/*
 * Generally this is called implicitly by the register read function. However,
 * if some sequence requires the GT to not power down then this function should
 * be called at the beginning of the sequence followed by a call to
 * gen6_gt_force_wake_put() at the end of the sequence.
 */
void gen6_gt_force_wake_get(struct drm_i915_private *dev_priv, int fw_engine)
{
	unsigned long irqflags;

	if (!dev_priv->uncore.funcs.force_wake_get)
		return;

<<<<<<< HEAD
=======
	intel_runtime_pm_get(dev_priv);

>>>>>>> ab57fff1
	/* Redirect to VLV specific routine */
	if (IS_VALLEYVIEW(dev_priv->dev))
		return vlv_force_wake_get(dev_priv, fw_engine);

	spin_lock_irqsave(&dev_priv->uncore.lock, irqflags);
	if (dev_priv->uncore.forcewake_count++ == 0)
		dev_priv->uncore.funcs.force_wake_get(dev_priv, FORCEWAKE_ALL);
	spin_unlock_irqrestore(&dev_priv->uncore.lock, irqflags);
}

/*
 * see gen6_gt_force_wake_get()
 */
void gen6_gt_force_wake_put(struct drm_i915_private *dev_priv, int fw_engine)
{
	unsigned long irqflags;

	if (!dev_priv->uncore.funcs.force_wake_put)
		return;

	/* Redirect to VLV specific routine */
	if (IS_VALLEYVIEW(dev_priv->dev))
		return vlv_force_wake_put(dev_priv, fw_engine);


	spin_lock_irqsave(&dev_priv->uncore.lock, irqflags);
	if (--dev_priv->uncore.forcewake_count == 0) {
		dev_priv->uncore.forcewake_count++;
		mod_delayed_work(dev_priv->wq,
				 &dev_priv->uncore.force_wake_work,
				 1);
	}
	spin_unlock_irqrestore(&dev_priv->uncore.lock, irqflags);

	intel_runtime_pm_put(dev_priv);
}

/* We give fast paths for the really cool registers */
#define NEEDS_FORCE_WAKE(dev_priv, reg) \
	 ((reg) < 0x40000 && (reg) != FORCEWAKE)

static void
ilk_dummy_write(struct drm_i915_private *dev_priv)
{
	/* WaIssueDummyWriteToWakeupFromRC6:ilk Issue a dummy write to wake up
	 * the chip from rc6 before touching it for real. MI_MODE is masked,
	 * hence harmless to write 0 into. */
	__raw_i915_write32(dev_priv, MI_MODE, 0);
}

static void
hsw_unclaimed_reg_clear(struct drm_i915_private *dev_priv, u32 reg)
{
	if (__raw_i915_read32(dev_priv, FPGA_DBG) & FPGA_DBG_RM_NOCLAIM) {
		DRM_ERROR("Unknown unclaimed register before writing to %x\n",
			  reg);
		__raw_i915_write32(dev_priv, FPGA_DBG, FPGA_DBG_RM_NOCLAIM);
	}
}

static void
hsw_unclaimed_reg_check(struct drm_i915_private *dev_priv, u32 reg)
{
	if (__raw_i915_read32(dev_priv, FPGA_DBG) & FPGA_DBG_RM_NOCLAIM) {
		DRM_ERROR("Unclaimed write to %x\n", reg);
		__raw_i915_write32(dev_priv, FPGA_DBG, FPGA_DBG_RM_NOCLAIM);
	}
}

static void
assert_device_not_suspended(struct drm_i915_private *dev_priv)
{
	WARN(HAS_RUNTIME_PM(dev_priv->dev) && dev_priv->pm.suspended,
	     "Device suspended\n");
}

#define REG_READ_HEADER(x) \
	unsigned long irqflags; \
	u##x val = 0; \
	spin_lock_irqsave(&dev_priv->uncore.lock, irqflags)

#define REG_READ_FOOTER \
	spin_unlock_irqrestore(&dev_priv->uncore.lock, irqflags); \
	trace_i915_reg_rw(false, reg, val, sizeof(val), trace); \
	return val

#define __gen4_read(x) \
static u##x \
gen4_read##x(struct drm_i915_private *dev_priv, off_t reg, bool trace) { \
	REG_READ_HEADER(x); \
	val = __raw_i915_read##x(dev_priv, reg); \
	REG_READ_FOOTER; \
}

#define __gen5_read(x) \
static u##x \
gen5_read##x(struct drm_i915_private *dev_priv, off_t reg, bool trace) { \
	REG_READ_HEADER(x); \
	ilk_dummy_write(dev_priv); \
	val = __raw_i915_read##x(dev_priv, reg); \
	REG_READ_FOOTER; \
}

#define __gen6_read(x) \
static u##x \
gen6_read##x(struct drm_i915_private *dev_priv, off_t reg, bool trace) { \
	REG_READ_HEADER(x); \
	if (NEEDS_FORCE_WAKE((dev_priv), (reg))) { \
		if (dev_priv->uncore.forcewake_count == 0) \
			dev_priv->uncore.funcs.force_wake_get(dev_priv, \
							FORCEWAKE_ALL); \
		val = __raw_i915_read##x(dev_priv, reg); \
		if (dev_priv->uncore.forcewake_count == 0) \
			dev_priv->uncore.funcs.force_wake_put(dev_priv, \
							FORCEWAKE_ALL); \
<<<<<<< HEAD
	} else { \
		val = __raw_i915_read##x(dev_priv, reg); \
	} \
	REG_READ_FOOTER; \
}

#define __vlv_read(x) \
static u##x \
vlv_read##x(struct drm_i915_private *dev_priv, off_t reg, bool trace) { \
	unsigned fwengine = 0; \
	unsigned *fwcount; \
	REG_READ_HEADER(x); \
	if (FORCEWAKE_VLV_RENDER_RANGE_OFFSET(reg)) {   \
		fwengine = FORCEWAKE_RENDER;            \
		fwcount = &dev_priv->uncore.fw_rendercount;    \
	}                                               \
	else if (FORCEWAKE_VLV_MEDIA_RANGE_OFFSET(reg)) {       \
		fwengine = FORCEWAKE_MEDIA;             \
		fwcount = &dev_priv->uncore.fw_mediacount;     \
	}  \
	if (fwengine != 0) {		\
		if ((*fwcount)++ == 0) \
			(dev_priv)->uncore.funcs.force_wake_get(dev_priv, \
								fwengine); \
		val = __raw_i915_read##x(dev_priv, reg); \
		if (--(*fwcount) == 0) \
			(dev_priv)->uncore.funcs.force_wake_put(dev_priv, \
							fwengine); \
=======
>>>>>>> ab57fff1
	} else { \
		val = __raw_i915_read##x(dev_priv, reg); \
	} \
	REG_READ_FOOTER; \
}

<<<<<<< HEAD
=======
#define __vlv_read(x) \
static u##x \
vlv_read##x(struct drm_i915_private *dev_priv, off_t reg, bool trace) { \
	unsigned fwengine = 0; \
	unsigned *fwcount; \
	REG_READ_HEADER(x); \
	if (FORCEWAKE_VLV_RENDER_RANGE_OFFSET(reg)) {   \
		fwengine = FORCEWAKE_RENDER;            \
		fwcount = &dev_priv->uncore.fw_rendercount;    \
	}                                               \
	else if (FORCEWAKE_VLV_MEDIA_RANGE_OFFSET(reg)) {       \
		fwengine = FORCEWAKE_MEDIA;             \
		fwcount = &dev_priv->uncore.fw_mediacount;     \
	}  \
	if (fwengine != 0) {		\
		if ((*fwcount)++ == 0) \
			(dev_priv)->uncore.funcs.force_wake_get(dev_priv, \
								fwengine); \
		val = __raw_i915_read##x(dev_priv, reg); \
		if (--(*fwcount) == 0) \
			(dev_priv)->uncore.funcs.force_wake_put(dev_priv, \
							fwengine); \
	} else { \
		val = __raw_i915_read##x(dev_priv, reg); \
	} \
	REG_READ_FOOTER; \
}

>>>>>>> ab57fff1

__vlv_read(8)
__vlv_read(16)
__vlv_read(32)
__vlv_read(64)
__gen6_read(8)
__gen6_read(16)
__gen6_read(32)
__gen6_read(64)
__gen5_read(8)
__gen5_read(16)
__gen5_read(32)
__gen5_read(64)
__gen4_read(8)
__gen4_read(16)
__gen4_read(32)
__gen4_read(64)

#undef __vlv_read
#undef __gen6_read
#undef __gen5_read
#undef __gen4_read
#undef REG_READ_FOOTER
#undef REG_READ_HEADER

#define REG_WRITE_HEADER \
	unsigned long irqflags; \
	trace_i915_reg_rw(true, reg, val, sizeof(val), trace); \
	spin_lock_irqsave(&dev_priv->uncore.lock, irqflags)

#define REG_WRITE_FOOTER \
	spin_unlock_irqrestore(&dev_priv->uncore.lock, irqflags)

#define __gen4_write(x) \
static void \
gen4_write##x(struct drm_i915_private *dev_priv, off_t reg, u##x val, bool trace) { \
	REG_WRITE_HEADER; \
	__raw_i915_write##x(dev_priv, reg, val); \
	REG_WRITE_FOOTER; \
}

#define __gen5_write(x) \
static void \
gen5_write##x(struct drm_i915_private *dev_priv, off_t reg, u##x val, bool trace) { \
	REG_WRITE_HEADER; \
	ilk_dummy_write(dev_priv); \
	__raw_i915_write##x(dev_priv, reg, val); \
	REG_WRITE_FOOTER; \
}

#define __gen6_write(x) \
static void \
gen6_write##x(struct drm_i915_private *dev_priv, off_t reg, u##x val, bool trace) { \
	u32 __fifo_ret = 0; \
	REG_WRITE_HEADER; \
	if (NEEDS_FORCE_WAKE((dev_priv), (reg))) { \
		__fifo_ret = __gen6_gt_wait_for_fifo(dev_priv); \
	} \
	assert_device_not_suspended(dev_priv); \
	__raw_i915_write##x(dev_priv, reg, val); \
	if (unlikely(__fifo_ret)) { \
		gen6_gt_check_fifodbg(dev_priv); \
	} \
	REG_WRITE_FOOTER; \
}

#define __hsw_write(x) \
static void \
hsw_write##x(struct drm_i915_private *dev_priv, off_t reg, u##x val, bool trace) { \
	u32 __fifo_ret = 0; \
	REG_WRITE_HEADER; \
	if (NEEDS_FORCE_WAKE((dev_priv), (reg))) { \
		__fifo_ret = __gen6_gt_wait_for_fifo(dev_priv); \
	} \
	assert_device_not_suspended(dev_priv); \
	hsw_unclaimed_reg_clear(dev_priv, reg); \
	__raw_i915_write##x(dev_priv, reg, val); \
	if (unlikely(__fifo_ret)) { \
		gen6_gt_check_fifodbg(dev_priv); \
	} \
	hsw_unclaimed_reg_check(dev_priv, reg); \
	REG_WRITE_FOOTER; \
}

static const u32 gen8_shadowed_regs[] = {
	FORCEWAKE_MT,
	GEN6_RPNSWREQ,
	GEN6_RC_VIDEO_FREQ,
	RING_TAIL(RENDER_RING_BASE),
	RING_TAIL(GEN6_BSD_RING_BASE),
	RING_TAIL(VEBOX_RING_BASE),
	RING_TAIL(BLT_RING_BASE),
	/* TODO: Other registers are not yet used */
};

static bool is_gen8_shadowed(struct drm_i915_private *dev_priv, u32 reg)
{
	int i;
	for (i = 0; i < ARRAY_SIZE(gen8_shadowed_regs); i++)
		if (reg == gen8_shadowed_regs[i])
			return true;

	return false;
}

#define __gen8_write(x) \
static void \
gen8_write##x(struct drm_i915_private *dev_priv, off_t reg, u##x val, bool trace) { \
	bool __needs_put = reg < 0x40000 && !is_gen8_shadowed(dev_priv, reg); \
	REG_WRITE_HEADER; \
	if (__needs_put) { \
		dev_priv->uncore.funcs.force_wake_get(dev_priv, \
							FORCEWAKE_ALL); \
	} \
	__raw_i915_write##x(dev_priv, reg, val); \
	if (__needs_put) { \
		dev_priv->uncore.funcs.force_wake_put(dev_priv, \
							FORCEWAKE_ALL); \
	} \
	REG_WRITE_FOOTER; \
}

__gen8_write(8)
__gen8_write(16)
__gen8_write(32)
__gen8_write(64)
__hsw_write(8)
__hsw_write(16)
__hsw_write(32)
__hsw_write(64)
__gen6_write(8)
__gen6_write(16)
__gen6_write(32)
__gen6_write(64)
__gen5_write(8)
__gen5_write(16)
__gen5_write(32)
__gen5_write(64)
__gen4_write(8)
__gen4_write(16)
__gen4_write(32)
__gen4_write(64)

#undef __gen8_write
#undef __hsw_write
#undef __gen6_write
#undef __gen5_write
#undef __gen4_write
#undef REG_WRITE_FOOTER
#undef REG_WRITE_HEADER

void intel_uncore_init(struct drm_device *dev)
{
	struct drm_i915_private *dev_priv = dev->dev_private;

	INIT_DELAYED_WORK(&dev_priv->uncore.force_wake_work,
			  gen6_force_wake_work);

	if (IS_VALLEYVIEW(dev)) {
		dev_priv->uncore.funcs.force_wake_get = __vlv_force_wake_get;
		dev_priv->uncore.funcs.force_wake_put = __vlv_force_wake_put;
	} else if (IS_HASWELL(dev) || IS_GEN8(dev)) {
		dev_priv->uncore.funcs.force_wake_get = __gen6_gt_force_wake_mt_get;
		dev_priv->uncore.funcs.force_wake_put = __gen6_gt_force_wake_mt_put;
	} else if (IS_IVYBRIDGE(dev)) {
		u32 ecobus;

		/* IVB configs may use multi-threaded forcewake */

		/* A small trick here - if the bios hasn't configured
		 * MT forcewake, and if the device is in RC6, then
		 * force_wake_mt_get will not wake the device and the
		 * ECOBUS read will return zero. Which will be
		 * (correctly) interpreted by the test below as MT
		 * forcewake being disabled.
		 */
		mutex_lock(&dev->struct_mutex);
		__gen6_gt_force_wake_mt_get(dev_priv, FORCEWAKE_ALL);
		ecobus = __raw_i915_read32(dev_priv, ECOBUS);
		__gen6_gt_force_wake_mt_put(dev_priv, FORCEWAKE_ALL);
		mutex_unlock(&dev->struct_mutex);

		if (ecobus & FORCEWAKE_MT_ENABLE) {
			dev_priv->uncore.funcs.force_wake_get =
				__gen6_gt_force_wake_mt_get;
			dev_priv->uncore.funcs.force_wake_put =
				__gen6_gt_force_wake_mt_put;
		} else {
			DRM_INFO("No MT forcewake available on Ivybridge, this can result in issues\n");
			DRM_INFO("when using vblank-synced partial screen updates.\n");
			dev_priv->uncore.funcs.force_wake_get =
				__gen6_gt_force_wake_get;
			dev_priv->uncore.funcs.force_wake_put =
				__gen6_gt_force_wake_put;
		}
	} else if (IS_GEN6(dev)) {
		dev_priv->uncore.funcs.force_wake_get =
			__gen6_gt_force_wake_get;
		dev_priv->uncore.funcs.force_wake_put =
			__gen6_gt_force_wake_put;
	}

	switch (INTEL_INFO(dev)->gen) {
	default:
		dev_priv->uncore.funcs.mmio_writeb  = gen8_write8;
		dev_priv->uncore.funcs.mmio_writew  = gen8_write16;
		dev_priv->uncore.funcs.mmio_writel  = gen8_write32;
		dev_priv->uncore.funcs.mmio_writeq  = gen8_write64;
		dev_priv->uncore.funcs.mmio_readb  = gen6_read8;
		dev_priv->uncore.funcs.mmio_readw  = gen6_read16;
		dev_priv->uncore.funcs.mmio_readl  = gen6_read32;
		dev_priv->uncore.funcs.mmio_readq  = gen6_read64;
		break;
	case 7:
	case 6:
		if (IS_HASWELL(dev)) {
			dev_priv->uncore.funcs.mmio_writeb  = hsw_write8;
			dev_priv->uncore.funcs.mmio_writew  = hsw_write16;
			dev_priv->uncore.funcs.mmio_writel  = hsw_write32;
			dev_priv->uncore.funcs.mmio_writeq  = hsw_write64;
		} else {
			dev_priv->uncore.funcs.mmio_writeb  = gen6_write8;
			dev_priv->uncore.funcs.mmio_writew  = gen6_write16;
			dev_priv->uncore.funcs.mmio_writel  = gen6_write32;
			dev_priv->uncore.funcs.mmio_writeq  = gen6_write64;
		}

		if (IS_VALLEYVIEW(dev)) {
			dev_priv->uncore.funcs.mmio_readb  = vlv_read8;
			dev_priv->uncore.funcs.mmio_readw  = vlv_read16;
			dev_priv->uncore.funcs.mmio_readl  = vlv_read32;
			dev_priv->uncore.funcs.mmio_readq  = vlv_read64;
		} else {
			dev_priv->uncore.funcs.mmio_readb  = gen6_read8;
			dev_priv->uncore.funcs.mmio_readw  = gen6_read16;
			dev_priv->uncore.funcs.mmio_readl  = gen6_read32;
			dev_priv->uncore.funcs.mmio_readq  = gen6_read64;
		}
		break;
	case 5:
		dev_priv->uncore.funcs.mmio_writeb  = gen5_write8;
		dev_priv->uncore.funcs.mmio_writew  = gen5_write16;
		dev_priv->uncore.funcs.mmio_writel  = gen5_write32;
		dev_priv->uncore.funcs.mmio_writeq  = gen5_write64;
		dev_priv->uncore.funcs.mmio_readb  = gen5_read8;
		dev_priv->uncore.funcs.mmio_readw  = gen5_read16;
		dev_priv->uncore.funcs.mmio_readl  = gen5_read32;
		dev_priv->uncore.funcs.mmio_readq  = gen5_read64;
		break;
	case 4:
	case 3:
	case 2:
		dev_priv->uncore.funcs.mmio_writeb  = gen4_write8;
		dev_priv->uncore.funcs.mmio_writew  = gen4_write16;
		dev_priv->uncore.funcs.mmio_writel  = gen4_write32;
		dev_priv->uncore.funcs.mmio_writeq  = gen4_write64;
		dev_priv->uncore.funcs.mmio_readb  = gen4_read8;
		dev_priv->uncore.funcs.mmio_readw  = gen4_read16;
		dev_priv->uncore.funcs.mmio_readl  = gen4_read32;
		dev_priv->uncore.funcs.mmio_readq  = gen4_read64;
		break;
	}
}

void intel_uncore_fini(struct drm_device *dev)
{
	struct drm_i915_private *dev_priv = dev->dev_private;

	flush_delayed_work(&dev_priv->uncore.force_wake_work);

	/* Paranoia: make sure we have disabled everything before we exit. */
	intel_uncore_sanitize(dev);
}

static const struct register_whitelist {
	uint64_t offset;
	uint32_t size;
	uint32_t gen_bitmask; /* support gens, 0x10 for 4, 0x30 for 4 and 5, etc. */
} whitelist[] = {
	{ RING_TIMESTAMP(RENDER_RING_BASE), 8, 0xF0 },
};

int i915_reg_read_ioctl(struct drm_device *dev,
			void *data, struct drm_file *file)
{
	struct drm_i915_private *dev_priv = dev->dev_private;
	struct drm_i915_reg_read *reg = data;
	struct register_whitelist const *entry = whitelist;
	int i;

	for (i = 0; i < ARRAY_SIZE(whitelist); i++, entry++) {
		if (entry->offset == reg->offset &&
		    (1 << INTEL_INFO(dev)->gen & entry->gen_bitmask))
			break;
	}

	if (i == ARRAY_SIZE(whitelist))
		return -EINVAL;

	switch (entry->size) {
	case 8:
		reg->val = I915_READ64(reg->offset);
		break;
	case 4:
		reg->val = I915_READ(reg->offset);
		break;
	case 2:
		reg->val = I915_READ16(reg->offset);
		break;
	case 1:
		reg->val = I915_READ8(reg->offset);
		break;
	default:
		WARN_ON(1);
		return -EINVAL;
	}

	return 0;
}

int i915_get_reset_stats_ioctl(struct drm_device *dev,
			       void *data, struct drm_file *file)
{
	struct drm_i915_private *dev_priv = dev->dev_private;
	struct drm_i915_reset_stats *args = data;
	struct i915_ctx_hang_stats *hs;
	int ret;

	if (args->flags || args->pad)
		return -EINVAL;

	if (args->ctx_id == DEFAULT_CONTEXT_ID && !capable(CAP_SYS_ADMIN))
		return -EPERM;

	ret = mutex_lock_interruptible(&dev->struct_mutex);
	if (ret)
		return ret;

	hs = i915_gem_context_get_hang_stats(dev, file, args->ctx_id);
	if (IS_ERR(hs)) {
		mutex_unlock(&dev->struct_mutex);
		return PTR_ERR(hs);
	}

	if (capable(CAP_SYS_ADMIN))
		args->reset_count = i915_reset_count(&dev_priv->gpu_error);
	else
		args->reset_count = 0;

	args->batch_active = hs->batch_active;
	args->batch_pending = hs->batch_pending;

	mutex_unlock(&dev->struct_mutex);

	return 0;
}

static int i965_reset_complete(struct drm_device *dev)
{
	u8 gdrst;
	pci_read_config_byte(dev->pdev, I965_GDRST, &gdrst);
	return (gdrst & GRDOM_RESET_ENABLE) == 0;
}

static int i965_do_reset(struct drm_device *dev)
{
	int ret;

	/*
	 * Set the domains we want to reset (GRDOM/bits 2 and 3) as
	 * well as the reset bit (GR/bit 0).  Setting the GR bit
	 * triggers the reset; when done, the hardware will clear it.
	 */
	pci_write_config_byte(dev->pdev, I965_GDRST,
			      GRDOM_RENDER | GRDOM_RESET_ENABLE);
	ret =  wait_for(i965_reset_complete(dev), 500);
	if (ret)
		return ret;

	/* We can't reset render&media without also resetting display ... */
	pci_write_config_byte(dev->pdev, I965_GDRST,
			      GRDOM_MEDIA | GRDOM_RESET_ENABLE);

	ret =  wait_for(i965_reset_complete(dev), 500);
	if (ret)
		return ret;

	pci_write_config_byte(dev->pdev, I965_GDRST, 0);

	return 0;
}

static int ironlake_do_reset(struct drm_device *dev)
{
	struct drm_i915_private *dev_priv = dev->dev_private;
	u32 gdrst;
	int ret;

	gdrst = I915_READ(MCHBAR_MIRROR_BASE + ILK_GDSR);
	gdrst &= ~GRDOM_MASK;
	I915_WRITE(MCHBAR_MIRROR_BASE + ILK_GDSR,
		   gdrst | GRDOM_RENDER | GRDOM_RESET_ENABLE);
	ret = wait_for(I915_READ(MCHBAR_MIRROR_BASE + ILK_GDSR) & 0x1, 500);
	if (ret)
		return ret;

	/* We can't reset render&media without also resetting display ... */
	gdrst = I915_READ(MCHBAR_MIRROR_BASE + ILK_GDSR);
	gdrst &= ~GRDOM_MASK;
	I915_WRITE(MCHBAR_MIRROR_BASE + ILK_GDSR,
		   gdrst | GRDOM_MEDIA | GRDOM_RESET_ENABLE);
	return wait_for(I915_READ(MCHBAR_MIRROR_BASE + ILK_GDSR) & 0x1, 500);
}

static int gen6_do_reset(struct drm_device *dev)
{
	struct drm_i915_private *dev_priv = dev->dev_private;
	int	ret;
	unsigned long irqflags;

	/* Hold uncore.lock across reset to prevent any register access
	 * with forcewake not set correctly
	 */
	spin_lock_irqsave(&dev_priv->uncore.lock, irqflags);

	/* Reset the chip */

	/* GEN6_GDRST is not in the gt power well, no need to check
	 * for fifo space for the write or forcewake the chip for
	 * the read
	 */
	__raw_i915_write32(dev_priv, GEN6_GDRST, GEN6_GRDOM_FULL);

	/* Spin waiting for the device to ack the reset request */
	ret = wait_for((__raw_i915_read32(dev_priv, GEN6_GDRST) & GEN6_GRDOM_FULL) == 0, 500);

	intel_uncore_forcewake_reset(dev);

	/* If reset with a user forcewake, try to restore, otherwise turn it off */
	if (dev_priv->uncore.forcewake_count)
		dev_priv->uncore.funcs.force_wake_get(dev_priv, FORCEWAKE_ALL);
	else
		dev_priv->uncore.funcs.force_wake_put(dev_priv, FORCEWAKE_ALL);

	/* Restore fifo count */
	dev_priv->uncore.fifo_count = __raw_i915_read32(dev_priv, GTFIFOCTL) & GT_FIFO_FREE_ENTRIES_MASK;

	spin_unlock_irqrestore(&dev_priv->uncore.lock, irqflags);
	return ret;
}

int intel_gpu_reset(struct drm_device *dev)
{
	switch (INTEL_INFO(dev)->gen) {
	case 8:
	case 7:
	case 6: return gen6_do_reset(dev);
	case 5: return ironlake_do_reset(dev);
	case 4: return i965_do_reset(dev);
	default: return -ENODEV;
	}
}

void intel_uncore_check_errors(struct drm_device *dev)
{
	struct drm_i915_private *dev_priv = dev->dev_private;

	if (HAS_FPGA_DBG_UNCLAIMED(dev) &&
	    (__raw_i915_read32(dev_priv, FPGA_DBG) & FPGA_DBG_RM_NOCLAIM)) {
		DRM_ERROR("Unclaimed register before interrupt\n");
		__raw_i915_write32(dev_priv, FPGA_DBG, FPGA_DBG_RM_NOCLAIM);
	}
}<|MERGE_RESOLUTION|>--- conflicted
+++ resolved
@@ -375,11 +375,8 @@
 	if (!dev_priv->uncore.funcs.force_wake_get)
 		return;
 
-<<<<<<< HEAD
-=======
 	intel_runtime_pm_get(dev_priv);
 
->>>>>>> ab57fff1
 	/* Redirect to VLV specific routine */
 	if (IS_VALLEYVIEW(dev_priv->dev))
 		return vlv_force_wake_get(dev_priv, fw_engine);
@@ -495,45 +492,12 @@
 		if (dev_priv->uncore.forcewake_count == 0) \
 			dev_priv->uncore.funcs.force_wake_put(dev_priv, \
 							FORCEWAKE_ALL); \
-<<<<<<< HEAD
 	} else { \
 		val = __raw_i915_read##x(dev_priv, reg); \
 	} \
 	REG_READ_FOOTER; \
 }
 
-#define __vlv_read(x) \
-static u##x \
-vlv_read##x(struct drm_i915_private *dev_priv, off_t reg, bool trace) { \
-	unsigned fwengine = 0; \
-	unsigned *fwcount; \
-	REG_READ_HEADER(x); \
-	if (FORCEWAKE_VLV_RENDER_RANGE_OFFSET(reg)) {   \
-		fwengine = FORCEWAKE_RENDER;            \
-		fwcount = &dev_priv->uncore.fw_rendercount;    \
-	}                                               \
-	else if (FORCEWAKE_VLV_MEDIA_RANGE_OFFSET(reg)) {       \
-		fwengine = FORCEWAKE_MEDIA;             \
-		fwcount = &dev_priv->uncore.fw_mediacount;     \
-	}  \
-	if (fwengine != 0) {		\
-		if ((*fwcount)++ == 0) \
-			(dev_priv)->uncore.funcs.force_wake_get(dev_priv, \
-								fwengine); \
-		val = __raw_i915_read##x(dev_priv, reg); \
-		if (--(*fwcount) == 0) \
-			(dev_priv)->uncore.funcs.force_wake_put(dev_priv, \
-							fwengine); \
-=======
->>>>>>> ab57fff1
-	} else { \
-		val = __raw_i915_read##x(dev_priv, reg); \
-	} \
-	REG_READ_FOOTER; \
-}
-
-<<<<<<< HEAD
-=======
 #define __vlv_read(x) \
 static u##x \
 vlv_read##x(struct drm_i915_private *dev_priv, off_t reg, bool trace) { \
@@ -562,7 +526,6 @@
 	REG_READ_FOOTER; \
 }
 
->>>>>>> ab57fff1
 
 __vlv_read(8)
 __vlv_read(16)
