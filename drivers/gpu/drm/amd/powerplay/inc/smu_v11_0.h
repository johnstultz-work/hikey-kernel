/*
 * Copyright 2019 Advanced Micro Devices, Inc.
 *
 * Permission is hereby granted, free of charge, to any person obtaining a
 * copy of this software and associated documentation files (the "Software"),
 * to deal in the Software without restriction, including without limitation
 * the rights to use, copy, modify, merge, publish, distribute, sublicense,
 * and/or sell copies of the Software, and to permit persons to whom the
 * Software is furnished to do so, subject to the following conditions:
 *
 * The above copyright notice and this permission notice shall be included in
 * all copies or substantial portions of the Software.
 *
 * THE SOFTWARE IS PROVIDED "AS IS", WITHOUT WARRANTY OF ANY KIND, EXPRESS OR
 * IMPLIED, INCLUDING BUT NOT LIMITED TO THE WARRANTIES OF MERCHANTABILITY,
 * FITNESS FOR A PARTICULAR PURPOSE AND NONINFRINGEMENT.  IN NO EVENT SHALL
 * THE COPYRIGHT HOLDER(S) OR AUTHOR(S) BE LIABLE FOR ANY CLAIM, DAMAGES OR
 * OTHER LIABILITY, WHETHER IN AN ACTION OF CONTRACT, TORT OR OTHERWISE,
 * ARISING FROM, OUT OF OR IN CONNECTION WITH THE SOFTWARE OR THE USE OR
 * OTHER DEALINGS IN THE SOFTWARE.
 *
 */
#ifndef __SMU_V11_0_H__
#define __SMU_V11_0_H__

#include "amdgpu_smu.h"

#define SMU11_DRIVER_IF_VERSION_INV 0xFFFFFFFF
#define SMU11_DRIVER_IF_VERSION_VG20 0x13
#define SMU11_DRIVER_IF_VERSION_ARCT 0x12
<<<<<<< HEAD
#define SMU11_DRIVER_IF_VERSION_NV10 0x33
#define SMU11_DRIVER_IF_VERSION_NV14 0x34
=======
#define SMU11_DRIVER_IF_VERSION_NV10 0x35
#define SMU11_DRIVER_IF_VERSION_NV12 0x33
#define SMU11_DRIVER_IF_VERSION_NV14 0x36
>>>>>>> 04d5ce62

/* MP Apertures */
#define MP0_Public			0x03800000
#define MP0_SRAM			0x03900000
#define MP1_Public			0x03b00000
#define MP1_SRAM			0x03c00004
#define MP1_SMC_SIZE		0x40000

/* address block */
#define smnMP1_FIRMWARE_FLAGS		0x3010024
#define smnMP0_FW_INTF			0x30101c0
#define smnMP1_PUB_CTRL			0x3010b14

#define TEMP_RANGE_MIN			(0)
#define TEMP_RANGE_MAX			(80 * 1000)

#define SMU11_TOOL_SIZE			0x19000

#define MAX_PCIE_CONF 2

#define CLK_MAP(clk, index) \
	[SMU_##clk] = {1, (index)}

#define FEA_MAP(fea) \
	[SMU_FEATURE_##fea##_BIT] = {1, FEATURE_##fea##_BIT}

#define TAB_MAP(tab) \
	[SMU_TABLE_##tab] = {1, TABLE_##tab}

#define PWR_MAP(tab) \
	[SMU_POWER_SOURCE_##tab] = {1, POWER_SOURCE_##tab}

#define WORKLOAD_MAP(profile, workload) \
	[profile] = {1, (workload)}

static const struct smu_temperature_range smu11_thermal_policy[] =
{
	{-273150,  99000, 99000, -273150, 99000, 99000, -273150, 99000, 99000},
	{ 120000, 120000, 120000, 120000, 120000, 120000, 120000, 120000, 120000},
};

struct smu_11_0_cmn2aisc_mapping {
	int	valid_mapping;
	int	map_to;
};

struct smu_11_0_max_sustainable_clocks {
	uint32_t display_clock;
	uint32_t phy_clock;
	uint32_t pixel_clock;
	uint32_t uclock;
	uint32_t dcef_clock;
	uint32_t soc_clock;
};

struct smu_11_0_dpm_table {
	uint32_t    min;        /* MHz */
	uint32_t    max;        /* MHz */
};

struct smu_11_0_pcie_table {
        uint8_t  pcie_gen[MAX_PCIE_CONF];
        uint8_t  pcie_lane[MAX_PCIE_CONF];
};

struct smu_11_0_dpm_tables {
	struct smu_11_0_dpm_table        soc_table;
	struct smu_11_0_dpm_table        gfx_table;
	struct smu_11_0_dpm_table        uclk_table;
	struct smu_11_0_dpm_table        eclk_table;
	struct smu_11_0_dpm_table        vclk_table;
	struct smu_11_0_dpm_table        dclk_table;
	struct smu_11_0_dpm_table        dcef_table;
	struct smu_11_0_dpm_table        pixel_table;
	struct smu_11_0_dpm_table        display_table;
	struct smu_11_0_dpm_table        phy_table;
	struct smu_11_0_dpm_table        fclk_table;
	struct smu_11_0_pcie_table       pcie_table;
};

struct smu_11_0_dpm_context {
	struct smu_11_0_dpm_tables  dpm_tables;
	uint32_t                    workload_policy_mask;
	uint32_t                    dcef_min_ds_clk;
};

enum smu_11_0_power_state {
	SMU_11_0_POWER_STATE__D0 = 0,
	SMU_11_0_POWER_STATE__D1,
	SMU_11_0_POWER_STATE__D3, /* Sleep*/
	SMU_11_0_POWER_STATE__D4, /* Hibernate*/
	SMU_11_0_POWER_STATE__D5, /* Power off*/
};

struct smu_11_0_power_context {
	uint32_t	power_source;
	uint8_t		in_power_limit_boost_mode;
	enum smu_11_0_power_state power_state;
};

enum smu_v11_0_baco_seq {
	BACO_SEQ_BACO = 0,
	BACO_SEQ_MSR,
	BACO_SEQ_BAMACO,
	BACO_SEQ_ULPS,
	BACO_SEQ_COUNT,
};

int smu_v11_0_init_microcode(struct smu_context *smu);

int smu_v11_0_load_microcode(struct smu_context *smu);

int smu_v11_0_init_smc_tables(struct smu_context *smu);

int smu_v11_0_fini_smc_tables(struct smu_context *smu);

int smu_v11_0_init_power(struct smu_context *smu);

int smu_v11_0_fini_power(struct smu_context *smu);

int smu_v11_0_check_fw_status(struct smu_context *smu);

int smu_v11_0_setup_pptable(struct smu_context *smu);

int smu_v11_0_get_vbios_bootup_values(struct smu_context *smu);

int smu_v11_0_get_clk_info_from_vbios(struct smu_context *smu);

int smu_v11_0_check_pptable(struct smu_context *smu);

int smu_v11_0_parse_pptable(struct smu_context *smu);

int smu_v11_0_populate_smc_pptable(struct smu_context *smu);

int smu_v11_0_check_fw_version(struct smu_context *smu);

int smu_v11_0_write_pptable(struct smu_context *smu);

int smu_v11_0_set_min_dcef_deep_sleep(struct smu_context *smu);

int smu_v11_0_set_driver_table_location(struct smu_context *smu);

int smu_v11_0_set_tool_table_location(struct smu_context *smu);

int smu_v11_0_notify_memory_pool_location(struct smu_context *smu);

int smu_v11_0_system_features_control(struct smu_context *smu,
					     bool en);

int
smu_v11_0_send_msg_with_param(struct smu_context *smu,
			      enum smu_message_type msg,
			      uint32_t param,
			      uint32_t *read_arg);

int smu_v11_0_init_display_count(struct smu_context *smu, uint32_t count);

int smu_v11_0_set_allowed_mask(struct smu_context *smu);

int smu_v11_0_get_enabled_mask(struct smu_context *smu,
				      uint32_t *feature_mask, uint32_t num);

int smu_v11_0_notify_display_change(struct smu_context *smu);

int smu_v11_0_set_power_limit(struct smu_context *smu, uint32_t n);

int smu_v11_0_get_current_clk_freq(struct smu_context *smu,
					  enum smu_clk_type clk_id,
					  uint32_t *value);

int smu_v11_0_init_max_sustainable_clocks(struct smu_context *smu);

int smu_v11_0_start_thermal_control(struct smu_context *smu);

int smu_v11_0_stop_thermal_control(struct smu_context *smu);

int smu_v11_0_read_sensor(struct smu_context *smu,
				 enum amd_pp_sensors sensor,
				 void *data, uint32_t *size);

int smu_v11_0_set_deep_sleep_dcefclk(struct smu_context *smu, uint32_t clk);

int
smu_v11_0_display_clock_voltage_request(struct smu_context *smu,
					struct pp_display_clock_request
					*clock_req);

uint32_t
smu_v11_0_get_fan_control_mode(struct smu_context *smu);

int
smu_v11_0_set_fan_control_mode(struct smu_context *smu,
			       uint32_t mode);

int
smu_v11_0_set_fan_speed_percent(struct smu_context *smu, uint32_t speed);

int smu_v11_0_set_fan_speed_rpm(struct smu_context *smu,
				       uint32_t speed);

int smu_v11_0_set_xgmi_pstate(struct smu_context *smu,
				     uint32_t pstate);

int smu_v11_0_gfx_off_control(struct smu_context *smu, bool enable);

int smu_v11_0_register_irq_handler(struct smu_context *smu);

int smu_v11_0_set_azalia_d3_pme(struct smu_context *smu);

int smu_v11_0_get_max_sustainable_clocks_by_dc(struct smu_context *smu,
		struct pp_smu_nv_clock_table *max_clocks);

bool smu_v11_0_baco_is_support(struct smu_context *smu);

enum smu_baco_state smu_v11_0_baco_get_state(struct smu_context *smu);

int smu_v11_0_baco_set_state(struct smu_context *smu, enum smu_baco_state state);

int smu_v11_0_baco_enter(struct smu_context *smu);
int smu_v11_0_baco_exit(struct smu_context *smu);

int smu_v11_0_get_dpm_ultimate_freq(struct smu_context *smu, enum smu_clk_type clk_type,
						 uint32_t *min, uint32_t *max);

int smu_v11_0_set_soft_freq_limited_range(struct smu_context *smu, enum smu_clk_type clk_type,
			    uint32_t min, uint32_t max);

int smu_v11_0_override_pcie_parameters(struct smu_context *smu);

int smu_v11_0_set_default_od_settings(struct smu_context *smu, bool initialize, size_t overdrive_table_size);

uint32_t smu_v11_0_get_max_power_limit(struct smu_context *smu);

int smu_v11_0_set_performance_level(struct smu_context *smu,
				    enum amd_dpm_forced_level level);

<<<<<<< HEAD
=======
int smu_v11_0_set_power_source(struct smu_context *smu,
			       enum smu_power_src_type power_src);

>>>>>>> 04d5ce62
#endif<|MERGE_RESOLUTION|>--- conflicted
+++ resolved
@@ -28,14 +28,9 @@
 #define SMU11_DRIVER_IF_VERSION_INV 0xFFFFFFFF
 #define SMU11_DRIVER_IF_VERSION_VG20 0x13
 #define SMU11_DRIVER_IF_VERSION_ARCT 0x12
-<<<<<<< HEAD
-#define SMU11_DRIVER_IF_VERSION_NV10 0x33
-#define SMU11_DRIVER_IF_VERSION_NV14 0x34
-=======
 #define SMU11_DRIVER_IF_VERSION_NV10 0x35
 #define SMU11_DRIVER_IF_VERSION_NV12 0x33
 #define SMU11_DRIVER_IF_VERSION_NV14 0x36
->>>>>>> 04d5ce62
 
 /* MP Apertures */
 #define MP0_Public			0x03800000
@@ -272,10 +267,7 @@
 int smu_v11_0_set_performance_level(struct smu_context *smu,
 				    enum amd_dpm_forced_level level);
 
-<<<<<<< HEAD
-=======
 int smu_v11_0_set_power_source(struct smu_context *smu,
 			       enum smu_power_src_type power_src);
 
->>>>>>> 04d5ce62
 #endif