/*
 * timbgpio.c timberdale FPGA GPIO driver
 * Copyright (c) 2009 Intel Corporation
 *
 * This program is free software; you can redistribute it and/or modify
 * it under the terms of the GNU General Public License version 2 as
 * published by the Free Software Foundation.
 *
 * This program is distributed in the hope that it will be useful,
 * but WITHOUT ANY WARRANTY; without even the implied warranty of
 * MERCHANTABILITY or FITNESS FOR A PARTICULAR PURPOSE.  See the
 * GNU General Public License for more details.
 *
 * You should have received a copy of the GNU General Public License
 * along with this program; if not, write to the Free Software
 * Foundation, Inc., 675 Mass Ave, Cambridge, MA 02139, USA.
 */

/* Supports:
 * Timberdale FPGA GPIO
 */

#include <linux/module.h>
#include <linux/gpio.h>
#include <linux/platform_device.h>
#include <linux/mfd/core.h>
#include <linux/irq.h>
#include <linux/io.h>
#include <linux/timb_gpio.h>
#include <linux/interrupt.h>
#include <linux/slab.h>

#define DRIVER_NAME "timb-gpio"

#define TGPIOVAL	0x00
#define TGPIODIR	0x04
#define TGPIO_IER	0x08
#define TGPIO_ISR	0x0c
#define TGPIO_IPR	0x10
#define TGPIO_ICR	0x14
#define TGPIO_FLR	0x18
#define TGPIO_LVR	0x1c
#define TGPIO_VER	0x20
#define TGPIO_BFLR	0x24

struct timbgpio {
	void __iomem		*membase;
	spinlock_t		lock; /* mutual exclusion */
	struct gpio_chip	gpio;
	int			irq_base;
	unsigned long		last_ier;
};

static int timbgpio_update_bit(struct gpio_chip *gpio, unsigned index,
	unsigned offset, bool enabled)
{
	struct timbgpio *tgpio = container_of(gpio, struct timbgpio, gpio);
	u32 reg;

	spin_lock(&tgpio->lock);
	reg = ioread32(tgpio->membase + offset);

	if (enabled)
		reg |= (1 << index);
	else
		reg &= ~(1 << index);

	iowrite32(reg, tgpio->membase + offset);
	spin_unlock(&tgpio->lock);

	return 0;
}

static int timbgpio_gpio_direction_input(struct gpio_chip *gpio, unsigned nr)
{
	return timbgpio_update_bit(gpio, nr, TGPIODIR, true);
}

static int timbgpio_gpio_get(struct gpio_chip *gpio, unsigned nr)
{
	struct timbgpio *tgpio = container_of(gpio, struct timbgpio, gpio);
	u32 value;

	value = ioread32(tgpio->membase + TGPIOVAL);
	return (value & (1 << nr)) ? 1 : 0;
}

static int timbgpio_gpio_direction_output(struct gpio_chip *gpio,
						unsigned nr, int val)
{
	return timbgpio_update_bit(gpio, nr, TGPIODIR, false);
}

static void timbgpio_gpio_set(struct gpio_chip *gpio,
				unsigned nr, int val)
{
	timbgpio_update_bit(gpio, nr, TGPIOVAL, val != 0);
}

static int timbgpio_to_irq(struct gpio_chip *gpio, unsigned offset)
{
	struct timbgpio *tgpio = container_of(gpio, struct timbgpio, gpio);

	if (tgpio->irq_base <= 0)
		return -EINVAL;

	return tgpio->irq_base + offset;
}

/*
 * GPIO IRQ
 */
static void timbgpio_irq_disable(struct irq_data *d)
{
	struct timbgpio *tgpio = irq_data_get_irq_chip_data(d);
	int offset = d->irq - tgpio->irq_base;
	unsigned long flags;

	spin_lock_irqsave(&tgpio->lock, flags);
	tgpio->last_ier &= ~(1 << offset);
	iowrite32(tgpio->last_ier, tgpio->membase + TGPIO_IER);
	spin_unlock_irqrestore(&tgpio->lock, flags);
}

static void timbgpio_irq_enable(struct irq_data *d)
{
	struct timbgpio *tgpio = irq_data_get_irq_chip_data(d);
	int offset = d->irq - tgpio->irq_base;
	unsigned long flags;

	spin_lock_irqsave(&tgpio->lock, flags);
	tgpio->last_ier |= 1 << offset;
	iowrite32(tgpio->last_ier, tgpio->membase + TGPIO_IER);
	spin_unlock_irqrestore(&tgpio->lock, flags);
}

static int timbgpio_irq_type(struct irq_data *d, unsigned trigger)
{
	struct timbgpio *tgpio = irq_data_get_irq_chip_data(d);
	int offset = d->irq - tgpio->irq_base;
	unsigned long flags;
	u32 lvr, flr, bflr = 0;
	u32 ver;
	int ret = 0;

	if (offset < 0 || offset > tgpio->gpio.ngpio)
		return -EINVAL;

	ver = ioread32(tgpio->membase + TGPIO_VER);

	spin_lock_irqsave(&tgpio->lock, flags);

	lvr = ioread32(tgpio->membase + TGPIO_LVR);
	flr = ioread32(tgpio->membase + TGPIO_FLR);
	if (ver > 2)
		bflr = ioread32(tgpio->membase + TGPIO_BFLR);

	if (trigger & (IRQ_TYPE_LEVEL_HIGH | IRQ_TYPE_LEVEL_LOW)) {
		bflr &= ~(1 << offset);
		flr &= ~(1 << offset);
		if (trigger & IRQ_TYPE_LEVEL_HIGH)
			lvr |= 1 << offset;
		else
			lvr &= ~(1 << offset);
	}

	if ((trigger & IRQ_TYPE_EDGE_BOTH) == IRQ_TYPE_EDGE_BOTH) {
		if (ver < 3) {
			ret = -EINVAL;
			goto out;
		}
		else {
			flr |= 1 << offset;
			bflr |= 1 << offset;
		}
	} else {
		bflr &= ~(1 << offset);
		flr |= 1 << offset;
		if (trigger & IRQ_TYPE_EDGE_FALLING)
			lvr &= ~(1 << offset);
		else
			lvr |= 1 << offset;
	}

	iowrite32(lvr, tgpio->membase + TGPIO_LVR);
	iowrite32(flr, tgpio->membase + TGPIO_FLR);
	if (ver > 2)
		iowrite32(bflr, tgpio->membase + TGPIO_BFLR);

	iowrite32(1 << offset, tgpio->membase + TGPIO_ICR);

out:
	spin_unlock_irqrestore(&tgpio->lock, flags);
	return ret;
}

static void timbgpio_irq(unsigned int irq, struct irq_desc *desc)
{
	struct timbgpio *tgpio = irq_get_handler_data(irq);
	unsigned long ipr;
	int offset;

	desc->irq_data.chip->irq_ack(irq_get_irq_data(irq));
	ipr = ioread32(tgpio->membase + TGPIO_IPR);
	iowrite32(ipr, tgpio->membase + TGPIO_ICR);

	/*
	 * Some versions of the hardware trash the IER register if more than
	 * one interrupt is received simultaneously.
	 */
	iowrite32(0, tgpio->membase + TGPIO_IER);

	for_each_set_bit(offset, &ipr, tgpio->gpio.ngpio)
		generic_handle_irq(timbgpio_to_irq(&tgpio->gpio, offset));

	iowrite32(tgpio->last_ier, tgpio->membase + TGPIO_IER);
}

static struct irq_chip timbgpio_irqchip = {
	.name		= "GPIO",
	.irq_enable	= timbgpio_irq_enable,
	.irq_disable	= timbgpio_irq_disable,
	.irq_set_type	= timbgpio_irq_type,
};

static int __devinit timbgpio_probe(struct platform_device *pdev)
{
	int err, i;
	struct gpio_chip *gc;
	struct timbgpio *tgpio;
	struct resource *iomem;
	struct timbgpio_platform_data *pdata = mfd_get_data(pdev);
	int irq = platform_get_irq(pdev, 0);

	if (!pdata || pdata->nr_pins > 32) {
		err = -EINVAL;
		goto err_mem;
	}

	iomem = platform_get_resource(pdev, IORESOURCE_MEM, 0);
	if (!iomem) {
		err = -EINVAL;
		goto err_mem;
	}

	tgpio = kzalloc(sizeof(*tgpio), GFP_KERNEL);
	if (!tgpio) {
		err = -EINVAL;
		goto err_mem;
	}
	tgpio->irq_base = pdata->irq_base;

	spin_lock_init(&tgpio->lock);

	if (!request_mem_region(iomem->start, resource_size(iomem),
		DRIVER_NAME)) {
		err = -EBUSY;
		goto err_request;
	}

	tgpio->membase = ioremap(iomem->start, resource_size(iomem));
	if (!tgpio->membase) {
		err = -ENOMEM;
		goto err_ioremap;
	}

	gc = &tgpio->gpio;

	gc->label = dev_name(&pdev->dev);
	gc->owner = THIS_MODULE;
	gc->dev = &pdev->dev;
	gc->direction_input = timbgpio_gpio_direction_input;
	gc->get = timbgpio_gpio_get;
	gc->direction_output = timbgpio_gpio_direction_output;
	gc->set = timbgpio_gpio_set;
	gc->to_irq = (irq >= 0 && tgpio->irq_base > 0) ? timbgpio_to_irq : NULL;
	gc->dbg_show = NULL;
	gc->base = pdata->gpio_base;
	gc->ngpio = pdata->nr_pins;
	gc->can_sleep = 0;

	err = gpiochip_add(gc);
	if (err)
		goto err_chipadd;

	platform_set_drvdata(pdev, tgpio);

	/* make sure to disable interrupts */
	iowrite32(0x0, tgpio->membase + TGPIO_IER);

	if (irq < 0 || tgpio->irq_base <= 0)
		return 0;

	for (i = 0; i < pdata->nr_pins; i++) {
		irq_set_chip_and_handler_name(tgpio->irq_base + i,
			&timbgpio_irqchip, handle_simple_irq, "mux");
		irq_set_chip_data(tgpio->irq_base + i, tgpio);
#ifdef CONFIG_ARM
		set_irq_flags(tgpio->irq_base + i, IRQF_VALID | IRQF_PROBE);
#endif
	}

	irq_set_handler_data(irq, tgpio);
	irq_set_chained_handler(irq, timbgpio_irq);

	return 0;

err_chipadd:
	iounmap(tgpio->membase);
err_ioremap:
	release_mem_region(iomem->start, resource_size(iomem));
err_request:
	kfree(tgpio);
err_mem:
	printk(KERN_ERR DRIVER_NAME": Failed to register GPIOs: %d\n", err);

	return err;
}

static int __devexit timbgpio_remove(struct platform_device *pdev)
{
	int err;
	struct timbgpio *tgpio = platform_get_drvdata(pdev);
	struct resource *iomem = platform_get_resource(pdev, IORESOURCE_MEM, 0);
	int irq = platform_get_irq(pdev, 0);

	if (irq >= 0 && tgpio->irq_base > 0) {
		int i;
<<<<<<< HEAD
		for (i = 0; i < tgpio->gpio.ngpio; i++) {
			set_irq_chip(tgpio->irq_base + i, NULL);
			set_irq_chip_data(tgpio->irq_base + i, NULL);
=======
		for (i = 0; i < pdata->nr_pins; i++) {
			irq_set_chip(tgpio->irq_base + i, NULL);
			irq_set_chip_data(tgpio->irq_base + i, NULL);
>>>>>>> ab7798ff
		}

		irq_set_handler(irq, NULL);
		irq_set_handler_data(irq, NULL);
	}

	err = gpiochip_remove(&tgpio->gpio);
	if (err)
		printk(KERN_ERR DRIVER_NAME": failed to remove gpio_chip\n");

	iounmap(tgpio->membase);
	release_mem_region(iomem->start, resource_size(iomem));
	kfree(tgpio);

	platform_set_drvdata(pdev, NULL);

	return 0;
}

static struct platform_driver timbgpio_platform_driver = {
	.driver = {
		.name	= DRIVER_NAME,
		.owner	= THIS_MODULE,
	},
	.probe		= timbgpio_probe,
	.remove		= timbgpio_remove,
};

/*--------------------------------------------------------------------------*/

static int __init timbgpio_init(void)
{
	return platform_driver_register(&timbgpio_platform_driver);
}

static void __exit timbgpio_exit(void)
{
	platform_driver_unregister(&timbgpio_platform_driver);
}

module_init(timbgpio_init);
module_exit(timbgpio_exit);

MODULE_DESCRIPTION("Timberdale GPIO driver");
MODULE_LICENSE("GPL v2");
MODULE_AUTHOR("Mocean Laboratories");
MODULE_ALIAS("platform:"DRIVER_NAME);
<|MERGE_RESOLUTION|>--- conflicted
+++ resolved
@@ -326,15 +326,9 @@
 
 	if (irq >= 0 && tgpio->irq_base > 0) {
 		int i;
-<<<<<<< HEAD
 		for (i = 0; i < tgpio->gpio.ngpio; i++) {
-			set_irq_chip(tgpio->irq_base + i, NULL);
-			set_irq_chip_data(tgpio->irq_base + i, NULL);
-=======
-		for (i = 0; i < pdata->nr_pins; i++) {
 			irq_set_chip(tgpio->irq_base + i, NULL);
 			irq_set_chip_data(tgpio->irq_base + i, NULL);
->>>>>>> ab7798ff
 		}
 
 		irq_set_handler(irq, NULL);
