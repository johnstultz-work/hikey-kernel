--- conflicted
+++ resolved
@@ -58,15 +58,11 @@
 		struct blk_zone *zone = &dev->zones[i];
 
 		zone->start = zone->wp = sector;
-<<<<<<< HEAD
-		zone->len = dev->zone_size_sects;
-		zone->capacity = zone->len;
-=======
 		if (zone->start + dev->zone_size_sects > dev_capacity_sects)
 			zone->len = dev_capacity_sects - zone->start;
 		else
 			zone->len = dev->zone_size_sects;
->>>>>>> b3f656a5
+		zone->capacity = zone->len;
 		zone->type = BLK_ZONE_TYPE_SEQWRITE_REQ;
 		zone->cond = BLK_ZONE_COND_EMPTY;
 
