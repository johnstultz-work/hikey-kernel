// SPDX-License-Identifier: GPL-2.0
/*
 * Copyright (C) 2010 Red Hat, Inc.
 * Copyright (C) 2016-2023 Christoph Hellwig.
 */
#include <linux/module.h>
#include <linux/compiler.h>
#include <linux/fs.h>
#include <linux/iomap.h>
#include <linux/pagemap.h>
#include <linux/uio.h>
#include <linux/buffer_head.h>
#include <linux/dax.h>
#include <linux/writeback.h>
#include <linux/list_sort.h>
#include <linux/swap.h>
#include <linux/bio.h>
#include <linux/sched/signal.h>
#include <linux/migrate.h>
#include "trace.h"

#include "../internal.h"

#define IOEND_BATCH_SIZE	4096

typedef int (*iomap_punch_t)(struct inode *inode, loff_t offset, loff_t length);
/*
 * Structure allocated for each folio to track per-block uptodate, dirty state
 * and I/O completions.
 */
struct iomap_folio_state {
	spinlock_t		state_lock;
	unsigned int		read_bytes_pending;
	atomic_t		write_bytes_pending;

	/*
	 * Each block has two bits in this bitmap:
	 * Bits [0..blocks_per_folio) has the uptodate status.
	 * Bits [b_p_f...(2*b_p_f))   has the dirty status.
	 */
	unsigned long		state[];
};

static struct bio_set iomap_ioend_bioset;

static inline bool ifs_is_fully_uptodate(struct folio *folio,
		struct iomap_folio_state *ifs)
{
	struct inode *inode = folio->mapping->host;

	return bitmap_full(ifs->state, i_blocks_per_folio(inode, folio));
}

static inline bool ifs_block_is_uptodate(struct iomap_folio_state *ifs,
		unsigned int block)
{
	return test_bit(block, ifs->state);
}

static bool ifs_set_range_uptodate(struct folio *folio,
		struct iomap_folio_state *ifs, size_t off, size_t len)
{
	struct inode *inode = folio->mapping->host;
	unsigned int first_blk = off >> inode->i_blkbits;
	unsigned int last_blk = (off + len - 1) >> inode->i_blkbits;
	unsigned int nr_blks = last_blk - first_blk + 1;

	bitmap_set(ifs->state, first_blk, nr_blks);
	return ifs_is_fully_uptodate(folio, ifs);
}

static void iomap_set_range_uptodate(struct folio *folio, size_t off,
		size_t len)
{
	struct iomap_folio_state *ifs = folio->private;
	unsigned long flags;
	bool uptodate = true;

	if (ifs) {
		spin_lock_irqsave(&ifs->state_lock, flags);
		uptodate = ifs_set_range_uptodate(folio, ifs, off, len);
		spin_unlock_irqrestore(&ifs->state_lock, flags);
	}

	if (uptodate)
		folio_mark_uptodate(folio);
}

static inline bool ifs_block_is_dirty(struct folio *folio,
		struct iomap_folio_state *ifs, int block)
{
	struct inode *inode = folio->mapping->host;
	unsigned int blks_per_folio = i_blocks_per_folio(inode, folio);

	return test_bit(block + blks_per_folio, ifs->state);
}

static unsigned ifs_find_dirty_range(struct folio *folio,
		struct iomap_folio_state *ifs, u64 *range_start, u64 range_end)
{
	struct inode *inode = folio->mapping->host;
	unsigned start_blk =
		offset_in_folio(folio, *range_start) >> inode->i_blkbits;
	unsigned end_blk = min_not_zero(
		offset_in_folio(folio, range_end) >> inode->i_blkbits,
		i_blocks_per_folio(inode, folio));
	unsigned nblks = 1;

	while (!ifs_block_is_dirty(folio, ifs, start_blk))
		if (++start_blk == end_blk)
			return 0;

	while (start_blk + nblks < end_blk) {
		if (!ifs_block_is_dirty(folio, ifs, start_blk + nblks))
			break;
		nblks++;
	}

	*range_start = folio_pos(folio) + (start_blk << inode->i_blkbits);
	return nblks << inode->i_blkbits;
}

static unsigned iomap_find_dirty_range(struct folio *folio, u64 *range_start,
		u64 range_end)
{
	struct iomap_folio_state *ifs = folio->private;

	if (*range_start >= range_end)
		return 0;

	if (ifs)
		return ifs_find_dirty_range(folio, ifs, range_start, range_end);
	return range_end - *range_start;
}

static void ifs_clear_range_dirty(struct folio *folio,
		struct iomap_folio_state *ifs, size_t off, size_t len)
{
	struct inode *inode = folio->mapping->host;
	unsigned int blks_per_folio = i_blocks_per_folio(inode, folio);
	unsigned int first_blk = (off >> inode->i_blkbits);
	unsigned int last_blk = (off + len - 1) >> inode->i_blkbits;
	unsigned int nr_blks = last_blk - first_blk + 1;
	unsigned long flags;

	spin_lock_irqsave(&ifs->state_lock, flags);
	bitmap_clear(ifs->state, first_blk + blks_per_folio, nr_blks);
	spin_unlock_irqrestore(&ifs->state_lock, flags);
}

static void iomap_clear_range_dirty(struct folio *folio, size_t off, size_t len)
{
	struct iomap_folio_state *ifs = folio->private;

	if (ifs)
		ifs_clear_range_dirty(folio, ifs, off, len);
}

static void ifs_set_range_dirty(struct folio *folio,
		struct iomap_folio_state *ifs, size_t off, size_t len)
{
	struct inode *inode = folio->mapping->host;
	unsigned int blks_per_folio = i_blocks_per_folio(inode, folio);
	unsigned int first_blk = (off >> inode->i_blkbits);
	unsigned int last_blk = (off + len - 1) >> inode->i_blkbits;
	unsigned int nr_blks = last_blk - first_blk + 1;
	unsigned long flags;

	spin_lock_irqsave(&ifs->state_lock, flags);
	bitmap_set(ifs->state, first_blk + blks_per_folio, nr_blks);
	spin_unlock_irqrestore(&ifs->state_lock, flags);
}

static void iomap_set_range_dirty(struct folio *folio, size_t off, size_t len)
{
	struct iomap_folio_state *ifs = folio->private;

	if (ifs)
		ifs_set_range_dirty(folio, ifs, off, len);
}

static struct iomap_folio_state *ifs_alloc(struct inode *inode,
		struct folio *folio, unsigned int flags)
{
	struct iomap_folio_state *ifs = folio->private;
	unsigned int nr_blocks = i_blocks_per_folio(inode, folio);
	gfp_t gfp;

	if (ifs || nr_blocks <= 1)
		return ifs;

	if (flags & IOMAP_NOWAIT)
		gfp = GFP_NOWAIT;
	else
		gfp = GFP_NOFS | __GFP_NOFAIL;

	/*
	 * ifs->state tracks two sets of state flags when the
	 * filesystem block size is smaller than the folio size.
	 * The first state tracks per-block uptodate and the
	 * second tracks per-block dirty state.
	 */
	ifs = kzalloc(struct_size(ifs, state,
		      BITS_TO_LONGS(2 * nr_blocks)), gfp);
	if (!ifs)
		return ifs;

	spin_lock_init(&ifs->state_lock);
	if (folio_test_uptodate(folio))
		bitmap_set(ifs->state, 0, nr_blocks);
	if (folio_test_dirty(folio))
		bitmap_set(ifs->state, nr_blocks, nr_blocks);
	folio_attach_private(folio, ifs);

	return ifs;
}

static void ifs_free(struct folio *folio)
{
	struct iomap_folio_state *ifs = folio_detach_private(folio);

	if (!ifs)
		return;
	WARN_ON_ONCE(ifs->read_bytes_pending != 0);
	WARN_ON_ONCE(atomic_read(&ifs->write_bytes_pending));
	WARN_ON_ONCE(ifs_is_fully_uptodate(folio, ifs) !=
			folio_test_uptodate(folio));
	kfree(ifs);
}

/*
 * Calculate the range inside the folio that we actually need to read.
 */
static void iomap_adjust_read_range(struct inode *inode, struct folio *folio,
		loff_t *pos, loff_t length, size_t *offp, size_t *lenp)
{
	struct iomap_folio_state *ifs = folio->private;
	loff_t orig_pos = *pos;
	loff_t isize = i_size_read(inode);
	unsigned block_bits = inode->i_blkbits;
	unsigned block_size = (1 << block_bits);
	size_t poff = offset_in_folio(folio, *pos);
	size_t plen = min_t(loff_t, folio_size(folio) - poff, length);
	unsigned first = poff >> block_bits;
	unsigned last = (poff + plen - 1) >> block_bits;

	/*
	 * If the block size is smaller than the page size, we need to check the
	 * per-block uptodate status and adjust the offset and length if needed
	 * to avoid reading in already uptodate ranges.
	 */
	if (ifs) {
		unsigned int i;

		/* move forward for each leading block marked uptodate */
		for (i = first; i <= last; i++) {
			if (!ifs_block_is_uptodate(ifs, i))
				break;
			*pos += block_size;
			poff += block_size;
			plen -= block_size;
			first++;
		}

		/* truncate len if we find any trailing uptodate block(s) */
		for ( ; i <= last; i++) {
			if (ifs_block_is_uptodate(ifs, i)) {
				plen -= (last - i + 1) * block_size;
				last = i - 1;
				break;
			}
		}
	}

	/*
	 * If the extent spans the block that contains the i_size, we need to
	 * handle both halves separately so that we properly zero data in the
	 * page cache for blocks that are entirely outside of i_size.
	 */
	if (orig_pos <= isize && orig_pos + length > isize) {
		unsigned end = offset_in_folio(folio, isize - 1) >> block_bits;

		if (first <= end && last > end)
			plen -= (last - end) * block_size;
	}

	*offp = poff;
	*lenp = plen;
}

static void iomap_finish_folio_read(struct folio *folio, size_t off,
		size_t len, int error)
{
	struct iomap_folio_state *ifs = folio->private;
	bool uptodate = !error;
	bool finished = true;

	if (ifs) {
		unsigned long flags;

		spin_lock_irqsave(&ifs->state_lock, flags);
		if (!error)
			uptodate = ifs_set_range_uptodate(folio, ifs, off, len);
		ifs->read_bytes_pending -= len;
		finished = !ifs->read_bytes_pending;
		spin_unlock_irqrestore(&ifs->state_lock, flags);
	}

	if (error)
		folio_set_error(folio);
	if (finished)
		folio_end_read(folio, uptodate);
}

static void iomap_read_end_io(struct bio *bio)
{
	int error = blk_status_to_errno(bio->bi_status);
	struct folio_iter fi;

	bio_for_each_folio_all(fi, bio)
		iomap_finish_folio_read(fi.folio, fi.offset, fi.length, error);
	bio_put(bio);
}

struct iomap_readpage_ctx {
	struct folio		*cur_folio;
	bool			cur_folio_in_bio;
	struct bio		*bio;
	struct readahead_control *rac;
};

/**
 * iomap_read_inline_data - copy inline data into the page cache
 * @iter: iteration structure
 * @folio: folio to copy to
 *
 * Copy the inline data in @iter into @folio and zero out the rest of the folio.
 * Only a single IOMAP_INLINE extent is allowed at the end of each file.
 * Returns zero for success to complete the read, or the usual negative errno.
 */
static int iomap_read_inline_data(const struct iomap_iter *iter,
		struct folio *folio)
{
	const struct iomap *iomap = iomap_iter_srcmap(iter);
	size_t size = i_size_read(iter->inode) - iomap->offset;
	size_t offset = offset_in_folio(folio, iomap->offset);

	if (folio_test_uptodate(folio))
		return 0;

	if (WARN_ON_ONCE(size > iomap->length))
		return -EIO;
	if (offset > 0)
		ifs_alloc(iter->inode, folio, iter->flags);

	folio_fill_tail(folio, offset, iomap->inline_data, size);
	iomap_set_range_uptodate(folio, offset, folio_size(folio) - offset);
	return 0;
}

static inline bool iomap_block_needs_zeroing(const struct iomap_iter *iter,
		loff_t pos)
{
	const struct iomap *srcmap = iomap_iter_srcmap(iter);

	return srcmap->type != IOMAP_MAPPED ||
		(srcmap->flags & IOMAP_F_NEW) ||
		pos >= i_size_read(iter->inode);
}

static loff_t iomap_readpage_iter(const struct iomap_iter *iter,
		struct iomap_readpage_ctx *ctx, loff_t offset)
{
	const struct iomap *iomap = &iter->iomap;
	loff_t pos = iter->pos + offset;
	loff_t length = iomap_length(iter) - offset;
	struct folio *folio = ctx->cur_folio;
	struct iomap_folio_state *ifs;
	loff_t orig_pos = pos;
	size_t poff, plen;
	sector_t sector;

	if (iomap->type == IOMAP_INLINE)
		return iomap_read_inline_data(iter, folio);

	/* zero post-eof blocks as the page may be mapped */
	ifs = ifs_alloc(iter->inode, folio, iter->flags);
	iomap_adjust_read_range(iter->inode, folio, &pos, length, &poff, &plen);
	if (plen == 0)
		goto done;

	if (iomap_block_needs_zeroing(iter, pos)) {
		folio_zero_range(folio, poff, plen);
		iomap_set_range_uptodate(folio, poff, plen);
		goto done;
	}

	ctx->cur_folio_in_bio = true;
	if (ifs) {
		spin_lock_irq(&ifs->state_lock);
		ifs->read_bytes_pending += plen;
		spin_unlock_irq(&ifs->state_lock);
	}

	sector = iomap_sector(iomap, pos);
	if (!ctx->bio ||
	    bio_end_sector(ctx->bio) != sector ||
	    !bio_add_folio(ctx->bio, folio, plen, poff)) {
		gfp_t gfp = mapping_gfp_constraint(folio->mapping, GFP_KERNEL);
		gfp_t orig_gfp = gfp;
		unsigned int nr_vecs = DIV_ROUND_UP(length, PAGE_SIZE);

		if (ctx->bio)
			submit_bio(ctx->bio);

		if (ctx->rac) /* same as readahead_gfp_mask */
			gfp |= __GFP_NORETRY | __GFP_NOWARN;
		ctx->bio = bio_alloc(iomap->bdev, bio_max_segs(nr_vecs),
				     REQ_OP_READ, gfp);
		/*
		 * If the bio_alloc fails, try it again for a single page to
		 * avoid having to deal with partial page reads.  This emulates
		 * what do_mpage_read_folio does.
		 */
		if (!ctx->bio) {
			ctx->bio = bio_alloc(iomap->bdev, 1, REQ_OP_READ,
					     orig_gfp);
		}
		if (ctx->rac)
			ctx->bio->bi_opf |= REQ_RAHEAD;
		ctx->bio->bi_iter.bi_sector = sector;
		ctx->bio->bi_end_io = iomap_read_end_io;
		bio_add_folio_nofail(ctx->bio, folio, plen, poff);
	}

done:
	/*
	 * Move the caller beyond our range so that it keeps making progress.
	 * For that, we have to include any leading non-uptodate ranges, but
	 * we can skip trailing ones as they will be handled in the next
	 * iteration.
	 */
	return pos - orig_pos + plen;
}

int iomap_read_folio(struct folio *folio, const struct iomap_ops *ops)
{
	struct iomap_iter iter = {
		.inode		= folio->mapping->host,
		.pos		= folio_pos(folio),
		.len		= folio_size(folio),
	};
	struct iomap_readpage_ctx ctx = {
		.cur_folio	= folio,
	};
	int ret;

	trace_iomap_readpage(iter.inode, 1);

	while ((ret = iomap_iter(&iter, ops)) > 0)
		iter.processed = iomap_readpage_iter(&iter, &ctx, 0);

	if (ret < 0)
		folio_set_error(folio);

	if (ctx.bio) {
		submit_bio(ctx.bio);
		WARN_ON_ONCE(!ctx.cur_folio_in_bio);
	} else {
		WARN_ON_ONCE(ctx.cur_folio_in_bio);
		folio_unlock(folio);
	}

	/*
	 * Just like mpage_readahead and block_read_full_folio, we always
	 * return 0 and just set the folio error flag on errors.  This
	 * should be cleaned up throughout the stack eventually.
	 */
	return 0;
}
EXPORT_SYMBOL_GPL(iomap_read_folio);

static loff_t iomap_readahead_iter(const struct iomap_iter *iter,
		struct iomap_readpage_ctx *ctx)
{
	loff_t length = iomap_length(iter);
	loff_t done, ret;

	for (done = 0; done < length; done += ret) {
		if (ctx->cur_folio &&
		    offset_in_folio(ctx->cur_folio, iter->pos + done) == 0) {
			if (!ctx->cur_folio_in_bio)
				folio_unlock(ctx->cur_folio);
			ctx->cur_folio = NULL;
		}
		if (!ctx->cur_folio) {
			ctx->cur_folio = readahead_folio(ctx->rac);
			ctx->cur_folio_in_bio = false;
		}
		ret = iomap_readpage_iter(iter, ctx, done);
		if (ret <= 0)
			return ret;
	}

	return done;
}

/**
 * iomap_readahead - Attempt to read pages from a file.
 * @rac: Describes the pages to be read.
 * @ops: The operations vector for the filesystem.
 *
 * This function is for filesystems to call to implement their readahead
 * address_space operation.
 *
 * Context: The @ops callbacks may submit I/O (eg to read the addresses of
 * blocks from disc), and may wait for it.  The caller may be trying to
 * access a different page, and so sleeping excessively should be avoided.
 * It may allocate memory, but should avoid costly allocations.  This
 * function is called with memalloc_nofs set, so allocations will not cause
 * the filesystem to be reentered.
 */
void iomap_readahead(struct readahead_control *rac, const struct iomap_ops *ops)
{
	struct iomap_iter iter = {
		.inode	= rac->mapping->host,
		.pos	= readahead_pos(rac),
		.len	= readahead_length(rac),
	};
	struct iomap_readpage_ctx ctx = {
		.rac	= rac,
	};

	trace_iomap_readahead(rac->mapping->host, readahead_count(rac));

	while (iomap_iter(&iter, ops) > 0)
		iter.processed = iomap_readahead_iter(&iter, &ctx);

	if (ctx.bio)
		submit_bio(ctx.bio);
	if (ctx.cur_folio) {
		if (!ctx.cur_folio_in_bio)
			folio_unlock(ctx.cur_folio);
	}
}
EXPORT_SYMBOL_GPL(iomap_readahead);

/*
 * iomap_is_partially_uptodate checks whether blocks within a folio are
 * uptodate or not.
 *
 * Returns true if all blocks which correspond to the specified part
 * of the folio are uptodate.
 */
bool iomap_is_partially_uptodate(struct folio *folio, size_t from, size_t count)
{
	struct iomap_folio_state *ifs = folio->private;
	struct inode *inode = folio->mapping->host;
	unsigned first, last, i;

	if (!ifs)
		return false;

	/* Caller's range may extend past the end of this folio */
	count = min(folio_size(folio) - from, count);

	/* First and last blocks in range within folio */
	first = from >> inode->i_blkbits;
	last = (from + count - 1) >> inode->i_blkbits;

	for (i = first; i <= last; i++)
		if (!ifs_block_is_uptodate(ifs, i))
			return false;
	return true;
}
EXPORT_SYMBOL_GPL(iomap_is_partially_uptodate);

/**
 * iomap_get_folio - get a folio reference for writing
 * @iter: iteration structure
 * @pos: start offset of write
 * @len: Suggested size of folio to create.
 *
 * Returns a locked reference to the folio at @pos, or an error pointer if the
 * folio could not be obtained.
 */
struct folio *iomap_get_folio(struct iomap_iter *iter, loff_t pos, size_t len)
{
	fgf_t fgp = FGP_WRITEBEGIN | FGP_NOFS;

	if (iter->flags & IOMAP_NOWAIT)
		fgp |= FGP_NOWAIT;
	fgp |= fgf_set_order(len);

	return __filemap_get_folio(iter->inode->i_mapping, pos >> PAGE_SHIFT,
			fgp, mapping_gfp_mask(iter->inode->i_mapping));
}
EXPORT_SYMBOL_GPL(iomap_get_folio);

bool iomap_release_folio(struct folio *folio, gfp_t gfp_flags)
{
	trace_iomap_release_folio(folio->mapping->host, folio_pos(folio),
			folio_size(folio));

	/*
	 * If the folio is dirty, we refuse to release our metadata because
	 * it may be partially dirty.  Once we track per-block dirty state,
	 * we can release the metadata if every block is dirty.
	 */
	if (folio_test_dirty(folio))
		return false;
	ifs_free(folio);
	return true;
}
EXPORT_SYMBOL_GPL(iomap_release_folio);

void iomap_invalidate_folio(struct folio *folio, size_t offset, size_t len)
{
	trace_iomap_invalidate_folio(folio->mapping->host,
					folio_pos(folio) + offset, len);

	/*
	 * If we're invalidating the entire folio, clear the dirty state
	 * from it and release it to avoid unnecessary buildup of the LRU.
	 */
	if (offset == 0 && len == folio_size(folio)) {
		WARN_ON_ONCE(folio_test_writeback(folio));
		folio_cancel_dirty(folio);
		ifs_free(folio);
	}
}
EXPORT_SYMBOL_GPL(iomap_invalidate_folio);

bool iomap_dirty_folio(struct address_space *mapping, struct folio *folio)
{
	struct inode *inode = mapping->host;
	size_t len = folio_size(folio);

	ifs_alloc(inode, folio, 0);
	iomap_set_range_dirty(folio, 0, len);
	return filemap_dirty_folio(mapping, folio);
}
EXPORT_SYMBOL_GPL(iomap_dirty_folio);

static void
iomap_write_failed(struct inode *inode, loff_t pos, unsigned len)
{
	loff_t i_size = i_size_read(inode);

	/*
	 * Only truncate newly allocated pages beyoned EOF, even if the
	 * write started inside the existing inode size.
	 */
	if (pos + len > i_size)
		truncate_pagecache_range(inode, max(pos, i_size),
					 pos + len - 1);
}

static int iomap_read_folio_sync(loff_t block_start, struct folio *folio,
		size_t poff, size_t plen, const struct iomap *iomap)
{
	struct bio_vec bvec;
	struct bio bio;

	bio_init(&bio, iomap->bdev, &bvec, 1, REQ_OP_READ);
	bio.bi_iter.bi_sector = iomap_sector(iomap, block_start);
	bio_add_folio_nofail(&bio, folio, plen, poff);
	return submit_bio_wait(&bio);
}

static int __iomap_write_begin(const struct iomap_iter *iter, loff_t pos,
		size_t len, struct folio *folio)
{
	const struct iomap *srcmap = iomap_iter_srcmap(iter);
	struct iomap_folio_state *ifs;
	loff_t block_size = i_blocksize(iter->inode);
	loff_t block_start = round_down(pos, block_size);
	loff_t block_end = round_up(pos + len, block_size);
	unsigned int nr_blocks = i_blocks_per_folio(iter->inode, folio);
	size_t from = offset_in_folio(folio, pos), to = from + len;
	size_t poff, plen;

	/*
	 * If the write or zeroing completely overlaps the current folio, then
	 * entire folio will be dirtied so there is no need for
	 * per-block state tracking structures to be attached to this folio.
	 * For the unshare case, we must read in the ondisk contents because we
	 * are not changing pagecache contents.
	 */
	if (!(iter->flags & IOMAP_UNSHARE) && pos <= folio_pos(folio) &&
	    pos + len >= folio_pos(folio) + folio_size(folio))
		return 0;

	ifs = ifs_alloc(iter->inode, folio, iter->flags);
	if ((iter->flags & IOMAP_NOWAIT) && !ifs && nr_blocks > 1)
		return -EAGAIN;

	if (folio_test_uptodate(folio))
		return 0;
	folio_clear_error(folio);

	do {
		iomap_adjust_read_range(iter->inode, folio, &block_start,
				block_end - block_start, &poff, &plen);
		if (plen == 0)
			break;

		if (!(iter->flags & IOMAP_UNSHARE) &&
		    (from <= poff || from >= poff + plen) &&
		    (to <= poff || to >= poff + plen))
			continue;

		if (iomap_block_needs_zeroing(iter, block_start)) {
			if (WARN_ON_ONCE(iter->flags & IOMAP_UNSHARE))
				return -EIO;
			folio_zero_segments(folio, poff, from, to, poff + plen);
		} else {
			int status;

			if (iter->flags & IOMAP_NOWAIT)
				return -EAGAIN;

			status = iomap_read_folio_sync(block_start, folio,
					poff, plen, srcmap);
			if (status)
				return status;
		}
		iomap_set_range_uptodate(folio, poff, plen);
	} while ((block_start += plen) < block_end);

	return 0;
}

static struct folio *__iomap_get_folio(struct iomap_iter *iter, loff_t pos,
		size_t len)
{
	const struct iomap_folio_ops *folio_ops = iter->iomap.folio_ops;

	if (folio_ops && folio_ops->get_folio)
		return folio_ops->get_folio(iter, pos, len);
	else
		return iomap_get_folio(iter, pos, len);
}

static void __iomap_put_folio(struct iomap_iter *iter, loff_t pos, size_t ret,
		struct folio *folio)
{
	const struct iomap_folio_ops *folio_ops = iter->iomap.folio_ops;

	if (folio_ops && folio_ops->put_folio) {
		folio_ops->put_folio(iter->inode, pos, ret, folio);
	} else {
		folio_unlock(folio);
		folio_put(folio);
	}
}

static int iomap_write_begin_inline(const struct iomap_iter *iter,
		struct folio *folio)
{
	/* needs more work for the tailpacking case; disable for now */
	if (WARN_ON_ONCE(iomap_iter_srcmap(iter)->offset != 0))
		return -EIO;
	return iomap_read_inline_data(iter, folio);
}

static int iomap_write_begin(struct iomap_iter *iter, loff_t pos,
		size_t len, struct folio **foliop)
{
	const struct iomap_folio_ops *folio_ops = iter->iomap.folio_ops;
	const struct iomap *srcmap = iomap_iter_srcmap(iter);
	struct folio *folio;
	int status = 0;

	BUG_ON(pos + len > iter->iomap.offset + iter->iomap.length);
	if (srcmap != &iter->iomap)
		BUG_ON(pos + len > srcmap->offset + srcmap->length);

	if (fatal_signal_pending(current))
		return -EINTR;

	if (!mapping_large_folio_support(iter->inode->i_mapping))
		len = min_t(size_t, len, PAGE_SIZE - offset_in_page(pos));

	folio = __iomap_get_folio(iter, pos, len);
	if (IS_ERR(folio))
		return PTR_ERR(folio);

	/*
	 * Now we have a locked folio, before we do anything with it we need to
	 * check that the iomap we have cached is not stale. The inode extent
	 * mapping can change due to concurrent IO in flight (e.g.
	 * IOMAP_UNWRITTEN state can change and memory reclaim could have
	 * reclaimed a previously partially written page at this index after IO
	 * completion before this write reaches this file offset) and hence we
	 * could do the wrong thing here (zero a page range incorrectly or fail
	 * to zero) and corrupt data.
	 */
	if (folio_ops && folio_ops->iomap_valid) {
		bool iomap_valid = folio_ops->iomap_valid(iter->inode,
							 &iter->iomap);
		if (!iomap_valid) {
			iter->iomap.flags |= IOMAP_F_STALE;
			status = 0;
			goto out_unlock;
		}
	}

	if (pos + len > folio_pos(folio) + folio_size(folio))
		len = folio_pos(folio) + folio_size(folio) - pos;

	if (srcmap->type == IOMAP_INLINE)
		status = iomap_write_begin_inline(iter, folio);
	else if (srcmap->flags & IOMAP_F_BUFFER_HEAD)
		status = __block_write_begin_int(folio, pos, len, NULL, srcmap);
	else
		status = __iomap_write_begin(iter, pos, len, folio);

	if (unlikely(status))
		goto out_unlock;

	*foliop = folio;
	return 0;

out_unlock:
	__iomap_put_folio(iter, pos, 0, folio);
	iomap_write_failed(iter->inode, pos, len);

	return status;
}

static size_t __iomap_write_end(struct inode *inode, loff_t pos, size_t len,
		size_t copied, struct folio *folio)
{
	flush_dcache_folio(folio);

	/*
	 * The blocks that were entirely written will now be uptodate, so we
	 * don't have to worry about a read_folio reading them and overwriting a
	 * partial write.  However, if we've encountered a short write and only
	 * partially written into a block, it will not be marked uptodate, so a
	 * read_folio might come in and destroy our partial write.
	 *
	 * Do the simplest thing and just treat any short write to a
	 * non-uptodate page as a zero-length write, and force the caller to
	 * redo the whole thing.
	 */
	if (unlikely(copied < len && !folio_test_uptodate(folio)))
		return 0;
	iomap_set_range_uptodate(folio, offset_in_folio(folio, pos), len);
	iomap_set_range_dirty(folio, offset_in_folio(folio, pos), copied);
	filemap_dirty_folio(inode->i_mapping, folio);
	return copied;
}

static size_t iomap_write_end_inline(const struct iomap_iter *iter,
		struct folio *folio, loff_t pos, size_t copied)
{
	const struct iomap *iomap = &iter->iomap;
	void *addr;

	WARN_ON_ONCE(!folio_test_uptodate(folio));
	BUG_ON(!iomap_inline_data_valid(iomap));

	flush_dcache_folio(folio);
	addr = kmap_local_folio(folio, pos);
	memcpy(iomap_inline_data(iomap, pos), addr, copied);
	kunmap_local(addr);

	mark_inode_dirty(iter->inode);
	return copied;
}

/* Returns the number of bytes copied.  May be 0.  Cannot be an errno. */
static size_t iomap_write_end(struct iomap_iter *iter, loff_t pos, size_t len,
		size_t copied, struct folio *folio)
{
	const struct iomap *srcmap = iomap_iter_srcmap(iter);
	loff_t old_size = iter->inode->i_size;
	size_t ret;

	if (srcmap->type == IOMAP_INLINE) {
		ret = iomap_write_end_inline(iter, folio, pos, copied);
	} else if (srcmap->flags & IOMAP_F_BUFFER_HEAD) {
		ret = block_write_end(NULL, iter->inode->i_mapping, pos, len,
				copied, &folio->page, NULL);
	} else {
		ret = __iomap_write_end(iter->inode, pos, len, copied, folio);
	}

	/*
	 * Update the in-memory inode size after copying the data into the page
	 * cache.  It's up to the file system to write the updated size to disk,
	 * preferably after I/O completion so that no stale data is exposed.
	 */
	if (pos + ret > old_size) {
		i_size_write(iter->inode, pos + ret);
		iter->iomap.flags |= IOMAP_F_SIZE_CHANGED;
	}
	__iomap_put_folio(iter, pos, ret, folio);

	if (old_size < pos)
		pagecache_isize_extended(iter->inode, old_size, pos);
	if (ret < len)
		iomap_write_failed(iter->inode, pos + ret, len - ret);
	return ret;
}

static loff_t iomap_write_iter(struct iomap_iter *iter, struct iov_iter *i)
{
	loff_t length = iomap_length(iter);
	size_t chunk = PAGE_SIZE << MAX_PAGECACHE_ORDER;
	loff_t pos = iter->pos;
	ssize_t written = 0;
	long status = 0;
	struct address_space *mapping = iter->inode->i_mapping;
	unsigned int bdp_flags = (iter->flags & IOMAP_NOWAIT) ? BDP_ASYNC : 0;

	do {
		struct folio *folio;
		size_t offset;		/* Offset into folio */
		size_t bytes;		/* Bytes to write to folio */
		size_t copied;		/* Bytes copied from user */

		bytes = iov_iter_count(i);
retry:
		offset = pos & (chunk - 1);
		bytes = min(chunk - offset, bytes);
		status = balance_dirty_pages_ratelimited_flags(mapping,
							       bdp_flags);
		if (unlikely(status))
			break;

		if (bytes > length)
			bytes = length;

		/*
		 * Bring in the user page that we'll copy from _first_.
		 * Otherwise there's a nasty deadlock on copying from the
		 * same page as we're writing to, without it being marked
		 * up-to-date.
		 *
		 * For async buffered writes the assumption is that the user
		 * page has already been faulted in. This can be optimized by
		 * faulting the user page.
		 */
		if (unlikely(fault_in_iov_iter_readable(i, bytes) == bytes)) {
			status = -EFAULT;
			break;
		}

		status = iomap_write_begin(iter, pos, bytes, &folio);
		if (unlikely(status))
			break;
		if (iter->iomap.flags & IOMAP_F_STALE)
			break;

		offset = offset_in_folio(folio, pos);
		if (bytes > folio_size(folio) - offset)
			bytes = folio_size(folio) - offset;

		if (mapping_writably_mapped(mapping))
			flush_dcache_folio(folio);

		copied = copy_folio_from_iter_atomic(folio, offset, bytes, i);
		status = iomap_write_end(iter, pos, bytes, copied, folio);

		if (unlikely(copied != status))
			iov_iter_revert(i, copied - status);

		cond_resched();
		if (unlikely(status == 0)) {
			/*
			 * A short copy made iomap_write_end() reject the
			 * thing entirely.  Might be memory poisoning
			 * halfway through, might be a race with munmap,
			 * might be severe memory pressure.
			 */
			if (chunk > PAGE_SIZE)
				chunk /= 2;
			if (copied) {
				bytes = copied;
				goto retry;
			}
		} else {
			pos += status;
			written += status;
			length -= status;
		}
	} while (iov_iter_count(i) && length);

	if (status == -EAGAIN) {
		iov_iter_revert(i, written);
		return -EAGAIN;
	}
	return written ? written : status;
}

ssize_t
iomap_file_buffered_write(struct kiocb *iocb, struct iov_iter *i,
		const struct iomap_ops *ops)
{
	struct iomap_iter iter = {
		.inode		= iocb->ki_filp->f_mapping->host,
		.pos		= iocb->ki_pos,
		.len		= iov_iter_count(i),
		.flags		= IOMAP_WRITE,
	};
	ssize_t ret;

	if (iocb->ki_flags & IOCB_NOWAIT)
		iter.flags |= IOMAP_NOWAIT;

	while ((ret = iomap_iter(&iter, ops)) > 0)
		iter.processed = iomap_write_iter(&iter, i);

	if (unlikely(iter.pos == iocb->ki_pos))
		return ret;
	ret = iter.pos - iocb->ki_pos;
	iocb->ki_pos = iter.pos;
	return ret;
}
EXPORT_SYMBOL_GPL(iomap_file_buffered_write);

static int iomap_write_delalloc_ifs_punch(struct inode *inode,
		struct folio *folio, loff_t start_byte, loff_t end_byte,
		iomap_punch_t punch)
{
	unsigned int first_blk, last_blk, i;
	loff_t last_byte;
	u8 blkbits = inode->i_blkbits;
	struct iomap_folio_state *ifs;
	int ret = 0;

	/*
	 * When we have per-block dirty tracking, there can be
	 * blocks within a folio which are marked uptodate
	 * but not dirty. In that case it is necessary to punch
	 * out such blocks to avoid leaking any delalloc blocks.
	 */
	ifs = folio->private;
	if (!ifs)
		return ret;

	last_byte = min_t(loff_t, end_byte - 1,
			folio_pos(folio) + folio_size(folio) - 1);
	first_blk = offset_in_folio(folio, start_byte) >> blkbits;
	last_blk = offset_in_folio(folio, last_byte) >> blkbits;
	for (i = first_blk; i <= last_blk; i++) {
		if (!ifs_block_is_dirty(folio, ifs, i)) {
			ret = punch(inode, folio_pos(folio) + (i << blkbits),
				    1 << blkbits);
			if (ret)
				return ret;
		}
	}

	return ret;
}


static int iomap_write_delalloc_punch(struct inode *inode, struct folio *folio,
		loff_t *punch_start_byte, loff_t start_byte, loff_t end_byte,
		iomap_punch_t punch)
{
	int ret = 0;

	if (!folio_test_dirty(folio))
		return ret;

	/* if dirty, punch up to offset */
	if (start_byte > *punch_start_byte) {
		ret = punch(inode, *punch_start_byte,
				start_byte - *punch_start_byte);
		if (ret)
			return ret;
	}

	/* Punch non-dirty blocks within folio */
	ret = iomap_write_delalloc_ifs_punch(inode, folio, start_byte,
			end_byte, punch);
	if (ret)
		return ret;

	/*
	 * Make sure the next punch start is correctly bound to
	 * the end of this data range, not the end of the folio.
	 */
	*punch_start_byte = min_t(loff_t, end_byte,
				folio_pos(folio) + folio_size(folio));

	return ret;
}

/*
 * Scan the data range passed to us for dirty page cache folios. If we find a
 * dirty folio, punch out the preceding range and update the offset from which
 * the next punch will start from.
 *
 * We can punch out storage reservations under clean pages because they either
 * contain data that has been written back - in which case the delalloc punch
 * over that range is a no-op - or they have been read faults in which case they
 * contain zeroes and we can remove the delalloc backing range and any new
 * writes to those pages will do the normal hole filling operation...
 *
 * This makes the logic simple: we only need to keep the delalloc extents only
 * over the dirty ranges of the page cache.
 *
 * This function uses [start_byte, end_byte) intervals (i.e. open ended) to
 * simplify range iterations.
 */
static int iomap_write_delalloc_scan(struct inode *inode,
		loff_t *punch_start_byte, loff_t start_byte, loff_t end_byte,
		iomap_punch_t punch)
{
	while (start_byte < end_byte) {
		struct folio	*folio;
		int ret;

		/* grab locked page */
		folio = filemap_lock_folio(inode->i_mapping,
				start_byte >> PAGE_SHIFT);
		if (IS_ERR(folio)) {
			start_byte = ALIGN_DOWN(start_byte, PAGE_SIZE) +
					PAGE_SIZE;
			continue;
		}

		ret = iomap_write_delalloc_punch(inode, folio, punch_start_byte,
						 start_byte, end_byte, punch);
		if (ret) {
			folio_unlock(folio);
			folio_put(folio);
			return ret;
		}

		/* move offset to start of next folio in range */
		start_byte = folio_next_index(folio) << PAGE_SHIFT;
		folio_unlock(folio);
		folio_put(folio);
	}
	return 0;
}

/*
 * Punch out all the delalloc blocks in the range given except for those that
 * have dirty data still pending in the page cache - those are going to be
 * written and so must still retain the delalloc backing for writeback.
 *
 * As we are scanning the page cache for data, we don't need to reimplement the
 * wheel - mapping_seek_hole_data() does exactly what we need to identify the
 * start and end of data ranges correctly even for sub-folio block sizes. This
 * byte range based iteration is especially convenient because it means we
 * don't have to care about variable size folios, nor where the start or end of
 * the data range lies within a folio, if they lie within the same folio or even
 * if there are multiple discontiguous data ranges within the folio.
 *
 * It should be noted that mapping_seek_hole_data() is not aware of EOF, and so
 * can return data ranges that exist in the cache beyond EOF. e.g. a page fault
 * spanning EOF will initialise the post-EOF data to zeroes and mark it up to
 * date. A write page fault can then mark it dirty. If we then fail a write()
 * beyond EOF into that up to date cached range, we allocate a delalloc block
 * beyond EOF and then have to punch it out. Because the range is up to date,
 * mapping_seek_hole_data() will return it, and we will skip the punch because
 * the folio is dirty. THis is incorrect - we always need to punch out delalloc
 * beyond EOF in this case as writeback will never write back and covert that
 * delalloc block beyond EOF. Hence we limit the cached data scan range to EOF,
 * resulting in always punching out the range from the EOF to the end of the
 * range the iomap spans.
 *
 * Intervals are of the form [start_byte, end_byte) (i.e. open ended) because it
 * matches the intervals returned by mapping_seek_hole_data(). i.e. SEEK_DATA
 * returns the start of a data range (start_byte), and SEEK_HOLE(start_byte)
 * returns the end of the data range (data_end). Using closed intervals would
 * require sprinkling this code with magic "+ 1" and "- 1" arithmetic and expose
 * the code to subtle off-by-one bugs....
 */
static int iomap_write_delalloc_release(struct inode *inode,
		loff_t start_byte, loff_t end_byte, iomap_punch_t punch)
{
	loff_t punch_start_byte = start_byte;
	loff_t scan_end_byte = min(i_size_read(inode), end_byte);
	int error = 0;

	/*
	 * Lock the mapping to avoid races with page faults re-instantiating
	 * folios and dirtying them via ->page_mkwrite whilst we walk the
	 * cache and perform delalloc extent removal. Failing to do this can
	 * leave dirty pages with no space reservation in the cache.
	 */
	filemap_invalidate_lock(inode->i_mapping);
	while (start_byte < scan_end_byte) {
		loff_t		data_end;

		start_byte = mapping_seek_hole_data(inode->i_mapping,
				start_byte, scan_end_byte, SEEK_DATA);
		/*
		 * If there is no more data to scan, all that is left is to
		 * punch out the remaining range.
		 */
		if (start_byte == -ENXIO || start_byte == scan_end_byte)
			break;
		if (start_byte < 0) {
			error = start_byte;
			goto out_unlock;
		}
		WARN_ON_ONCE(start_byte < punch_start_byte);
		WARN_ON_ONCE(start_byte > scan_end_byte);

		/*
		 * We find the end of this contiguous cached data range by
		 * seeking from start_byte to the beginning of the next hole.
		 */
		data_end = mapping_seek_hole_data(inode->i_mapping, start_byte,
				scan_end_byte, SEEK_HOLE);
		if (data_end < 0) {
			error = data_end;
			goto out_unlock;
		}
		WARN_ON_ONCE(data_end <= start_byte);
		WARN_ON_ONCE(data_end > scan_end_byte);

		error = iomap_write_delalloc_scan(inode, &punch_start_byte,
				start_byte, data_end, punch);
		if (error)
			goto out_unlock;

		/* The next data search starts at the end of this one. */
		start_byte = data_end;
	}

	if (punch_start_byte < end_byte)
		error = punch(inode, punch_start_byte,
				end_byte - punch_start_byte);
out_unlock:
	filemap_invalidate_unlock(inode->i_mapping);
	return error;
}

/*
 * When a short write occurs, the filesystem may need to remove reserved space
 * that was allocated in ->iomap_begin from it's ->iomap_end method. For
 * filesystems that use delayed allocation, we need to punch out delalloc
 * extents from the range that are not dirty in the page cache. As the write can
 * race with page faults, there can be dirty pages over the delalloc extent
 * outside the range of a short write but still within the delalloc extent
 * allocated for this iomap.
 *
 * This function uses [start_byte, end_byte) intervals (i.e. open ended) to
 * simplify range iterations.
 *
 * The punch() callback *must* only punch delalloc extents in the range passed
 * to it. It must skip over all other types of extents in the range and leave
 * them completely unchanged. It must do this punch atomically with respect to
 * other extent modifications.
 *
 * The punch() callback may be called with a folio locked to prevent writeback
 * extent allocation racing at the edge of the range we are currently punching.
 * The locked folio may or may not cover the range being punched, so it is not
 * safe for the punch() callback to lock folios itself.
 *
 * Lock order is:
 *
 * inode->i_rwsem (shared or exclusive)
 *   inode->i_mapping->invalidate_lock (exclusive)
 *     folio_lock()
 *       ->punch
 *         internal filesystem allocation lock
 */
int iomap_file_buffered_write_punch_delalloc(struct inode *inode,
		struct iomap *iomap, loff_t pos, loff_t length,
		ssize_t written, iomap_punch_t punch)
{
	loff_t			start_byte;
	loff_t			end_byte;
	unsigned int		blocksize = i_blocksize(inode);

	if (iomap->type != IOMAP_DELALLOC)
		return 0;

	/* If we didn't reserve the blocks, we're not allowed to punch them. */
	if (!(iomap->flags & IOMAP_F_NEW))
		return 0;

	/*
	 * start_byte refers to the first unused block after a short write. If
	 * nothing was written, round offset down to point at the first block in
	 * the range.
	 */
	if (unlikely(!written))
		start_byte = round_down(pos, blocksize);
	else
		start_byte = round_up(pos + written, blocksize);
	end_byte = round_up(pos + length, blocksize);

	/* Nothing to do if we've written the entire delalloc extent */
	if (start_byte >= end_byte)
		return 0;

	return iomap_write_delalloc_release(inode, start_byte, end_byte,
					punch);
}
EXPORT_SYMBOL_GPL(iomap_file_buffered_write_punch_delalloc);

static loff_t iomap_unshare_iter(struct iomap_iter *iter)
{
	struct iomap *iomap = &iter->iomap;
	const struct iomap *srcmap = iomap_iter_srcmap(iter);
	loff_t pos = iter->pos;
	loff_t length = iomap_length(iter);
	loff_t written = 0;

	/* don't bother with blocks that are not shared to start with */
	if (!(iomap->flags & IOMAP_F_SHARED))
		return length;
	/* don't bother with holes or unwritten extents */
	if (srcmap->type == IOMAP_HOLE || srcmap->type == IOMAP_UNWRITTEN)
		return length;

	do {
		struct folio *folio;
		int status;
		size_t offset;
		size_t bytes = min_t(u64, SIZE_MAX, length);

		status = iomap_write_begin(iter, pos, bytes, &folio);
		if (unlikely(status))
			return status;
		if (iomap->flags & IOMAP_F_STALE)
			break;

		offset = offset_in_folio(folio, pos);
		if (bytes > folio_size(folio) - offset)
			bytes = folio_size(folio) - offset;

		bytes = iomap_write_end(iter, pos, bytes, bytes, folio);
		if (WARN_ON_ONCE(bytes == 0))
			return -EIO;

		cond_resched();

		pos += bytes;
		written += bytes;
		length -= bytes;

		balance_dirty_pages_ratelimited(iter->inode->i_mapping);
	} while (length > 0);

	return written;
}

int
iomap_file_unshare(struct inode *inode, loff_t pos, loff_t len,
		const struct iomap_ops *ops)
{
	struct iomap_iter iter = {
		.inode		= inode,
		.pos		= pos,
		.len		= len,
		.flags		= IOMAP_WRITE | IOMAP_UNSHARE,
	};
	int ret;

	while ((ret = iomap_iter(&iter, ops)) > 0)
		iter.processed = iomap_unshare_iter(&iter);
	return ret;
}
EXPORT_SYMBOL_GPL(iomap_file_unshare);

static loff_t iomap_zero_iter(struct iomap_iter *iter, bool *did_zero)
{
	const struct iomap *srcmap = iomap_iter_srcmap(iter);
	loff_t pos = iter->pos;
	loff_t length = iomap_length(iter);
	loff_t written = 0;

	/* already zeroed?  we're done. */
	if (srcmap->type == IOMAP_HOLE || srcmap->type == IOMAP_UNWRITTEN)
		return length;

	do {
		struct folio *folio;
		int status;
		size_t offset;
		size_t bytes = min_t(u64, SIZE_MAX, length);

		status = iomap_write_begin(iter, pos, bytes, &folio);
		if (status)
			return status;
		if (iter->iomap.flags & IOMAP_F_STALE)
			break;

		offset = offset_in_folio(folio, pos);
		if (bytes > folio_size(folio) - offset)
			bytes = folio_size(folio) - offset;

		folio_zero_range(folio, offset, bytes);
		folio_mark_accessed(folio);

		bytes = iomap_write_end(iter, pos, bytes, bytes, folio);
		if (WARN_ON_ONCE(bytes == 0))
			return -EIO;

		pos += bytes;
		length -= bytes;
		written += bytes;
	} while (length > 0);

	if (did_zero)
		*did_zero = true;
	return written;
}

int
iomap_zero_range(struct inode *inode, loff_t pos, loff_t len, bool *did_zero,
		const struct iomap_ops *ops)
{
	struct iomap_iter iter = {
		.inode		= inode,
		.pos		= pos,
		.len		= len,
		.flags		= IOMAP_ZERO,
	};
	int ret;

	while ((ret = iomap_iter(&iter, ops)) > 0)
		iter.processed = iomap_zero_iter(&iter, did_zero);
	return ret;
}
EXPORT_SYMBOL_GPL(iomap_zero_range);

int
iomap_truncate_page(struct inode *inode, loff_t pos, bool *did_zero,
		const struct iomap_ops *ops)
{
	unsigned int blocksize = i_blocksize(inode);
	unsigned int off = pos & (blocksize - 1);

	/* Block boundary? Nothing to do */
	if (!off)
		return 0;
	return iomap_zero_range(inode, pos, blocksize - off, did_zero, ops);
}
EXPORT_SYMBOL_GPL(iomap_truncate_page);

static loff_t iomap_folio_mkwrite_iter(struct iomap_iter *iter,
		struct folio *folio)
{
	loff_t length = iomap_length(iter);
	int ret;

	if (iter->iomap.flags & IOMAP_F_BUFFER_HEAD) {
		ret = __block_write_begin_int(folio, iter->pos, length, NULL,
					      &iter->iomap);
		if (ret)
			return ret;
		block_commit_write(&folio->page, 0, length);
	} else {
		WARN_ON_ONCE(!folio_test_uptodate(folio));
		folio_mark_dirty(folio);
	}

	return length;
}

vm_fault_t iomap_page_mkwrite(struct vm_fault *vmf, const struct iomap_ops *ops)
{
	struct iomap_iter iter = {
		.inode		= file_inode(vmf->vma->vm_file),
		.flags		= IOMAP_WRITE | IOMAP_FAULT,
	};
	struct folio *folio = page_folio(vmf->page);
	ssize_t ret;

	folio_lock(folio);
	ret = folio_mkwrite_check_truncate(folio, iter.inode);
	if (ret < 0)
		goto out_unlock;
	iter.pos = folio_pos(folio);
	iter.len = ret;
	while ((ret = iomap_iter(&iter, ops)) > 0)
		iter.processed = iomap_folio_mkwrite_iter(&iter, folio);

	if (ret < 0)
		goto out_unlock;
	folio_wait_stable(folio);
	return VM_FAULT_LOCKED;
out_unlock:
	folio_unlock(folio);
	return vmf_fs_error(ret);
}
EXPORT_SYMBOL_GPL(iomap_page_mkwrite);

static void iomap_finish_folio_write(struct inode *inode, struct folio *folio,
		size_t len)
{
	struct iomap_folio_state *ifs = folio->private;

	WARN_ON_ONCE(i_blocks_per_folio(inode, folio) > 1 && !ifs);
	WARN_ON_ONCE(ifs && atomic_read(&ifs->write_bytes_pending) <= 0);

	if (!ifs || atomic_sub_and_test(len, &ifs->write_bytes_pending))
		folio_end_writeback(folio);
}

/*
 * We're now finished for good with this ioend structure.  Update the page
 * state, release holds on bios, and finally free up memory.  Do not use the
 * ioend after this.
 */
static u32
iomap_finish_ioend(struct iomap_ioend *ioend, int error)
{
	struct inode *inode = ioend->io_inode;
	struct bio *bio = &ioend->io_bio;
	struct folio_iter fi;
	u32 folio_count = 0;

	if (error) {
		mapping_set_error(inode->i_mapping, error);
		if (!bio_flagged(bio, BIO_QUIET)) {
			pr_err_ratelimited(
"%s: writeback error on inode %lu, offset %lld, sector %llu",
				inode->i_sb->s_id, inode->i_ino,
				ioend->io_offset, ioend->io_sector);
		}
	}

	/* walk all folios in bio, ending page IO on them */
	bio_for_each_folio_all(fi, bio) {
		if (error)
			folio_set_error(fi.folio);
		iomap_finish_folio_write(inode, fi.folio, fi.length);
		folio_count++;
	}

	bio_put(bio);	/* frees the ioend */
	return folio_count;
}

/*
 * Ioend completion routine for merged bios. This can only be called from task
 * contexts as merged ioends can be of unbound length. Hence we have to break up
 * the writeback completions into manageable chunks to avoid long scheduler
 * holdoffs. We aim to keep scheduler holdoffs down below 10ms so that we get
 * good batch processing throughput without creating adverse scheduler latency
 * conditions.
 */
void
iomap_finish_ioends(struct iomap_ioend *ioend, int error)
{
	struct list_head tmp;
	u32 completions;

	might_sleep();

	list_replace_init(&ioend->io_list, &tmp);
	completions = iomap_finish_ioend(ioend, error);

	while (!list_empty(&tmp)) {
		if (completions > IOEND_BATCH_SIZE * 8) {
			cond_resched();
			completions = 0;
		}
		ioend = list_first_entry(&tmp, struct iomap_ioend, io_list);
		list_del_init(&ioend->io_list);
		completions += iomap_finish_ioend(ioend, error);
	}
}
EXPORT_SYMBOL_GPL(iomap_finish_ioends);

/*
 * We can merge two adjacent ioends if they have the same set of work to do.
 */
static bool
iomap_ioend_can_merge(struct iomap_ioend *ioend, struct iomap_ioend *next)
{
	if (ioend->io_bio.bi_status != next->io_bio.bi_status)
		return false;
	if ((ioend->io_flags & IOMAP_F_SHARED) ^
	    (next->io_flags & IOMAP_F_SHARED))
		return false;
	if ((ioend->io_type == IOMAP_UNWRITTEN) ^
	    (next->io_type == IOMAP_UNWRITTEN))
		return false;
	if (ioend->io_offset + ioend->io_size != next->io_offset)
		return false;
	/*
	 * Do not merge physically discontiguous ioends. The filesystem
	 * completion functions will have to iterate the physical
	 * discontiguities even if we merge the ioends at a logical level, so
	 * we don't gain anything by merging physical discontiguities here.
	 *
	 * We cannot use bio->bi_iter.bi_sector here as it is modified during
	 * submission so does not point to the start sector of the bio at
	 * completion.
	 */
	if (ioend->io_sector + (ioend->io_size >> 9) != next->io_sector)
		return false;
	return true;
}

void
iomap_ioend_try_merge(struct iomap_ioend *ioend, struct list_head *more_ioends)
{
	struct iomap_ioend *next;

	INIT_LIST_HEAD(&ioend->io_list);

	while ((next = list_first_entry_or_null(more_ioends, struct iomap_ioend,
			io_list))) {
		if (!iomap_ioend_can_merge(ioend, next))
			break;
		list_move_tail(&next->io_list, &ioend->io_list);
		ioend->io_size += next->io_size;
	}
}
EXPORT_SYMBOL_GPL(iomap_ioend_try_merge);

static int
iomap_ioend_compare(void *priv, const struct list_head *a,
		const struct list_head *b)
{
	struct iomap_ioend *ia = container_of(a, struct iomap_ioend, io_list);
	struct iomap_ioend *ib = container_of(b, struct iomap_ioend, io_list);

	if (ia->io_offset < ib->io_offset)
		return -1;
	if (ia->io_offset > ib->io_offset)
		return 1;
	return 0;
}

void
iomap_sort_ioends(struct list_head *ioend_list)
{
	list_sort(NULL, ioend_list, iomap_ioend_compare);
}
EXPORT_SYMBOL_GPL(iomap_sort_ioends);

static void iomap_writepage_end_bio(struct bio *bio)
{
	iomap_finish_ioend(iomap_ioend_from_bio(bio),
			blk_status_to_errno(bio->bi_status));
}

/*
 * Submit the final bio for an ioend.
 *
 * If @error is non-zero, it means that we have a situation where some part of
 * the submission process has failed after we've marked pages for writeback.
 * We cannot cancel ioend directly in that case, so call the bio end I/O handler
 * with the error status here to run the normal I/O completion handler to clear
 * the writeback bit and let the file system proess the errors.
 */
static int iomap_submit_ioend(struct iomap_writepage_ctx *wpc, int error)
{
	if (!wpc->ioend)
		return error;

	/*
	 * Let the file systems prepare the I/O submission and hook in an I/O
	 * comletion handler.  This also needs to happen in case after a
	 * failure happened so that the file system end I/O handler gets called
	 * to clean up.
	 */
	if (wpc->ops->prepare_ioend)
		error = wpc->ops->prepare_ioend(wpc->ioend, error);

	if (error) {
		wpc->ioend->io_bio.bi_status = errno_to_blk_status(error);
		bio_endio(&wpc->ioend->io_bio);
	} else {
		submit_bio(&wpc->ioend->io_bio);
	}

	wpc->ioend = NULL;
	return error;
}

static struct iomap_ioend *iomap_alloc_ioend(struct iomap_writepage_ctx *wpc,
		struct writeback_control *wbc, struct inode *inode, loff_t pos)
{
	struct iomap_ioend *ioend;
	struct bio *bio;

	bio = bio_alloc_bioset(wpc->iomap.bdev, BIO_MAX_VECS,
			       REQ_OP_WRITE | wbc_to_write_flags(wbc),
			       GFP_NOFS, &iomap_ioend_bioset);
<<<<<<< HEAD
	bio->bi_iter.bi_sector = iomap_sector(&wpc->iomap, pos);
	bio->bi_end_io = iomap_writepage_end_bio;
=======
	bio->bi_iter.bi_sector = sector;
	bio->bi_write_hint = inode->i_write_hint;
>>>>>>> 44981351
	wbc_init_bio(wbc, bio);

	ioend = iomap_ioend_from_bio(bio);
	INIT_LIST_HEAD(&ioend->io_list);
	ioend->io_type = wpc->iomap.type;
	ioend->io_flags = wpc->iomap.flags;
	ioend->io_inode = inode;
	ioend->io_size = 0;
	ioend->io_offset = pos;
	ioend->io_sector = bio->bi_iter.bi_sector;

	wpc->nr_folios = 0;
	return ioend;
}

static bool iomap_can_add_to_ioend(struct iomap_writepage_ctx *wpc, loff_t pos)
{
	if ((wpc->iomap.flags & IOMAP_F_SHARED) !=
	    (wpc->ioend->io_flags & IOMAP_F_SHARED))
		return false;
	if (wpc->iomap.type != wpc->ioend->io_type)
		return false;
	if (pos != wpc->ioend->io_offset + wpc->ioend->io_size)
		return false;
	if (iomap_sector(&wpc->iomap, pos) !=
	    bio_end_sector(&wpc->ioend->io_bio))
		return false;
	/*
	 * Limit ioend bio chain lengths to minimise IO completion latency. This
	 * also prevents long tight loops ending page writeback on all the
	 * folios in the ioend.
	 */
	if (wpc->nr_folios >= IOEND_BATCH_SIZE)
		return false;
	return true;
}

/*
 * Test to see if we have an existing ioend structure that we could append to
 * first; otherwise finish off the current ioend and start another.
 *
 * If a new ioend is created and cached, the old ioend is submitted to the block
 * layer instantly.  Batching optimisations are provided by higher level block
 * plugging.
 *
 * At the end of a writeback pass, there will be a cached ioend remaining on the
 * writepage context that the caller will need to submit.
 */
static int iomap_add_to_ioend(struct iomap_writepage_ctx *wpc,
		struct writeback_control *wbc, struct folio *folio,
		struct inode *inode, loff_t pos, unsigned len)
{
	struct iomap_folio_state *ifs = folio->private;
	size_t poff = offset_in_folio(folio, pos);
	int error;

	if (!wpc->ioend || !iomap_can_add_to_ioend(wpc, pos)) {
new_ioend:
		error = iomap_submit_ioend(wpc, 0);
		if (error)
			return error;
		wpc->ioend = iomap_alloc_ioend(wpc, wbc, inode, pos);
	}

	if (!bio_add_folio(&wpc->ioend->io_bio, folio, len, poff))
		goto new_ioend;

	if (ifs)
		atomic_add(len, &ifs->write_bytes_pending);
	wpc->ioend->io_size += len;
	wbc_account_cgroup_owner(wbc, &folio->page, len);
	return 0;
}

static int iomap_writepage_map_blocks(struct iomap_writepage_ctx *wpc,
		struct writeback_control *wbc, struct folio *folio,
		struct inode *inode, u64 pos, unsigned dirty_len,
		unsigned *count)
{
	int error;

	do {
		unsigned map_len;

		error = wpc->ops->map_blocks(wpc, inode, pos, dirty_len);
		if (error)
			break;
		trace_iomap_writepage_map(inode, pos, dirty_len, &wpc->iomap);

		map_len = min_t(u64, dirty_len,
			wpc->iomap.offset + wpc->iomap.length - pos);
		WARN_ON_ONCE(!folio->private && map_len < dirty_len);

		switch (wpc->iomap.type) {
		case IOMAP_INLINE:
			WARN_ON_ONCE(1);
			error = -EIO;
			break;
		case IOMAP_HOLE:
			break;
		default:
			error = iomap_add_to_ioend(wpc, wbc, folio, inode, pos,
					map_len);
			if (!error)
				(*count)++;
			break;
		}
		dirty_len -= map_len;
		pos += map_len;
	} while (dirty_len && !error);

	/*
	 * We cannot cancel the ioend directly here on error.  We may have
	 * already set other pages under writeback and hence we have to run I/O
	 * completion to mark the error state of the pages under writeback
	 * appropriately.
	 *
	 * Just let the file system know what portion of the folio failed to
	 * map.
	 */
	if (error && wpc->ops->discard_folio)
		wpc->ops->discard_folio(folio, pos);
	return error;
}

/*
 * Check interaction of the folio with the file end.
 *
 * If the folio is entirely beyond i_size, return false.  If it straddles
 * i_size, adjust end_pos and zero all data beyond i_size.
 */
static bool iomap_writepage_handle_eof(struct folio *folio, struct inode *inode,
		u64 *end_pos)
{
	u64 isize = i_size_read(inode);

	if (*end_pos > isize) {
		size_t poff = offset_in_folio(folio, isize);
		pgoff_t end_index = isize >> PAGE_SHIFT;

		/*
		 * If the folio is entirely ouside of i_size, skip it.
		 *
		 * This can happen due to a truncate operation that is in
		 * progress and in that case truncate will finish it off once
		 * we've dropped the folio lock.
		 *
		 * Note that the pgoff_t used for end_index is an unsigned long.
		 * If the given offset is greater than 16TB on a 32-bit system,
		 * then if we checked if the folio is fully outside i_size with
		 * "if (folio->index >= end_index + 1)", "end_index + 1" would
		 * overflow and evaluate to 0.  Hence this folio would be
		 * redirtied and written out repeatedly, which would result in
		 * an infinite loop; the user program performing this operation
		 * would hang.  Instead, we can detect this situation by
		 * checking if the folio is totally beyond i_size or if its
		 * offset is just equal to the EOF.
		 */
		if (folio->index > end_index ||
		    (folio->index == end_index && poff == 0))
			return false;

		/*
		 * The folio straddles i_size.
		 *
		 * It must be zeroed out on each and every writepage invocation
		 * because it may be mmapped:
		 *
		 *    A file is mapped in multiples of the page size.  For a
		 *    file that is not a multiple of the page size, the
		 *    remaining memory is zeroed when mapped, and writes to that
		 *    region are not written out to the file.
		 *
		 * Also adjust the writeback range to skip all blocks entirely
		 * beyond i_size.
		 */
		folio_zero_segment(folio, poff, folio_size(folio));
		*end_pos = round_up(isize, i_blocksize(inode));
	}

	return true;
}

static int iomap_writepage_map(struct iomap_writepage_ctx *wpc,
		struct writeback_control *wbc, struct folio *folio)
{
	struct iomap_folio_state *ifs = folio->private;
	struct inode *inode = folio->mapping->host;
	u64 pos = folio_pos(folio);
	u64 end_pos = pos + folio_size(folio);
	unsigned count = 0;
	int error = 0;
	u32 rlen;

	WARN_ON_ONCE(!folio_test_locked(folio));
	WARN_ON_ONCE(folio_test_dirty(folio));
	WARN_ON_ONCE(folio_test_writeback(folio));

	trace_iomap_writepage(inode, pos, folio_size(folio));

	if (!iomap_writepage_handle_eof(folio, inode, &end_pos)) {
		folio_unlock(folio);
		return 0;
	}
	WARN_ON_ONCE(end_pos <= pos);

	if (i_blocks_per_folio(inode, folio) > 1) {
		if (!ifs) {
			ifs = ifs_alloc(inode, folio, 0);
			iomap_set_range_dirty(folio, 0, end_pos - pos);
		}

		/*
		 * Keep the I/O completion handler from clearing the writeback
		 * bit until we have submitted all blocks by adding a bias to
		 * ifs->write_bytes_pending, which is dropped after submitting
		 * all blocks.
		 */
		WARN_ON_ONCE(atomic_read(&ifs->write_bytes_pending) != 0);
		atomic_inc(&ifs->write_bytes_pending);
	}

	/*
	 * Set the writeback bit ASAP, as the I/O completion for the single
	 * block per folio case happen hit as soon as we're submitting the bio.
	 */
	folio_start_writeback(folio);

	/*
	 * Walk through the folio to find dirty areas to write back.
	 */
	while ((rlen = iomap_find_dirty_range(folio, &pos, end_pos))) {
		error = iomap_writepage_map_blocks(wpc, wbc, folio, inode,
				pos, rlen, &count);
		if (error)
			break;
		pos += rlen;
	}

	if (count)
		wpc->nr_folios++;

	/*
	 * We can have dirty bits set past end of file in page_mkwrite path
	 * while mapping the last partial folio. Hence it's better to clear
	 * all the dirty bits in the folio here.
	 */
	iomap_clear_range_dirty(folio, 0, folio_size(folio));

	/*
	 * Usually the writeback bit is cleared by the I/O completion handler.
	 * But we may end up either not actually writing any blocks, or (when
	 * there are multiple blocks in a folio) all I/O might have finished
	 * already at this point.  In that case we need to clear the writeback
	 * bit ourselves right after unlocking the page.
	 */
	folio_unlock(folio);
	if (ifs) {
		if (atomic_dec_and_test(&ifs->write_bytes_pending))
			folio_end_writeback(folio);
	} else {
		if (!count)
			folio_end_writeback(folio);
	}
	mapping_set_error(inode->i_mapping, error);
	return error;
}

static int iomap_do_writepage(struct folio *folio,
		struct writeback_control *wbc, void *data)
{
	return iomap_writepage_map(data, wbc, folio);
}

int
iomap_writepages(struct address_space *mapping, struct writeback_control *wbc,
		struct iomap_writepage_ctx *wpc,
		const struct iomap_writeback_ops *ops)
{
	int			ret;

	/*
	 * Writeback from reclaim context should never happen except in the case
	 * of a VM regression so warn about it and refuse to write the data.
	 */
	if (WARN_ON_ONCE((current->flags & (PF_MEMALLOC | PF_KSWAPD)) ==
			PF_MEMALLOC))
		return -EIO;

	wpc->ops = ops;
	ret = write_cache_pages(mapping, wbc, iomap_do_writepage, wpc);
	return iomap_submit_ioend(wpc, ret);
}
EXPORT_SYMBOL_GPL(iomap_writepages);

static int __init iomap_init(void)
{
	return bioset_init(&iomap_ioend_bioset, 4 * (PAGE_SIZE / SECTOR_SIZE),
			   offsetof(struct iomap_ioend, io_bio),
			   BIOSET_NEED_BVECS);
}
fs_initcall(iomap_init);<|MERGE_RESOLUTION|>--- conflicted
+++ resolved
@@ -1687,14 +1687,10 @@
 	bio = bio_alloc_bioset(wpc->iomap.bdev, BIO_MAX_VECS,
 			       REQ_OP_WRITE | wbc_to_write_flags(wbc),
 			       GFP_NOFS, &iomap_ioend_bioset);
-<<<<<<< HEAD
 	bio->bi_iter.bi_sector = iomap_sector(&wpc->iomap, pos);
 	bio->bi_end_io = iomap_writepage_end_bio;
-=======
-	bio->bi_iter.bi_sector = sector;
+	wbc_init_bio(wbc, bio);
 	bio->bi_write_hint = inode->i_write_hint;
->>>>>>> 44981351
-	wbc_init_bio(wbc, bio);
 
 	ioend = iomap_ioend_from_bio(bio);
 	INIT_LIST_HEAD(&ioend->io_list);
