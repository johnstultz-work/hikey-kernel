--- conflicted
+++ resolved
@@ -52,12 +52,6 @@
 selfdir = $(realpath $(dir $(filter %/lib.mk,$(MAKEFILE_LIST))))
 top_srcdir = $(selfdir)/../../..
 
-<<<<<<< HEAD
-ifeq ($(KHDR_INCLUDES),)
-KHDR_INCLUDES := -isystem $(top_srcdir)/usr/include
-endif
-
-=======
 # msg: emit succinct information message describing current building step
 # $1 - generic step name (e.g., CC, LINK, etc);
 # $2 - optional "flavor" specifier; if provided, will be emitted as [flavor];
@@ -85,7 +79,6 @@
 # subdir in $(TOOLS_INCLUDE).
 TOOLS_INCLUDES := -isystem $(top_srcdir)/tools/include/uapi
 
->>>>>>> 0c383648
 # The following are built by lib.mk common compile rules.
 # TEST_CUSTOM_PROGS should be used by tests that require
 # custom build rule and prevent common build rule use.
