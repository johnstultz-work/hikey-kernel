--- conflicted
+++ resolved
@@ -167,11 +167,7 @@
 	.fixup_map_array_48b = { 1 },
 	.result = ACCEPT,
 	.result_unpriv = REJECT,
-<<<<<<< HEAD
-	.errstr_unpriv = "R2 tried to add from different maps, paths, or prohibited types",
-=======
 	.errstr_unpriv = "R2 tried to add from different maps, paths or scalars",
->>>>>>> ffc9841d
 	.retval = 0,
 },
 {
