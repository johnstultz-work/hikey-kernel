--- conflicted
+++ resolved
@@ -308,17 +308,10 @@
 	for (i = 0; i < len * 8; i++) {
 		struct vgic_irq *irq = vgic_get_irq(vcpu->kvm, vcpu, intid + i);
 		bool state = irq->pending_latch;
-<<<<<<< HEAD
 
 		if (irq->hw && vgic_irq_is_sgi(irq->intid)) {
 			int err;
 
-=======
-
-		if (irq->hw && vgic_irq_is_sgi(irq->intid)) {
-			int err;
-
->>>>>>> 358c7c61
 			err = irq_get_irqchip_state(irq->host_irq,
 						    IRQCHIP_STATE_PENDING,
 						    &state);
