--- conflicted
+++ resolved
@@ -314,35 +314,6 @@
 		return export_unknown;
 }
 
-<<<<<<< HEAD
-=======
-static const char *namespace_from_kstrtabns(struct elf_info *info,
-					    Elf_Sym *kstrtabns)
-{
-	char *value = info->ksymtab_strings + kstrtabns->st_value;
-	return value[0] ? value : NULL;
-}
-
-static void sym_update_namespace(const char *symname, const char *namespace)
-{
-	struct symbol *s = find_symbol(symname);
-
-	/*
-	 * That symbol should have been created earlier and thus this is
-	 * actually an assertion.
-	 */
-	if (!s) {
-		merror("Could not update namespace(%s) for symbol %s\n",
-		       namespace, symname);
-		return;
-	}
-
-	free(s->namespace);
-	s->namespace =
-		namespace && namespace[0] ? NOFAIL(strdup(namespace)) : NULL;
-}
-
->>>>>>> d6d5df1d
 /**
  * Add an exported symbol - it may have already been added without a
  * CRC, in this case just update the CRC
@@ -655,10 +626,6 @@
 	unsigned int crc;
 	enum export export;
 	bool is_crc = false;
-<<<<<<< HEAD
-=======
-	const char *name;
->>>>>>> d6d5df1d
 
 	if ((!is_vmlinux(mod->name) || mod->is_dot_o) &&
 	    strstarts(symname, "__ksymtab"))
@@ -730,13 +697,8 @@
 	default:
 		/* All exported symbols */
 		if (strstarts(symname, "__ksymtab_")) {
-<<<<<<< HEAD
 			sym_add_exported(symname + strlen("__ksymtab_"), mod,
 					export);
-=======
-			name = symname + strlen("__ksymtab_");
-			sym_add_exported(name, mod, export);
->>>>>>> d6d5df1d
 		}
 		if (strcmp(symname, "init_module") == 0)
 			mod->has_init = 1;
@@ -2187,21 +2149,6 @@
 			basename++;
 		else
 			basename = mod->name;
-<<<<<<< HEAD
-=======
-
-		if (exp->namespace) {
-			add_namespace(&mod->required_namespaces,
-				      exp->namespace);
-
-			if (!write_namespace_deps &&
-			    !module_imports_namespace(mod, exp->namespace)) {
-				warn("module %s uses symbol %s from namespace %s, but does not import it.\n",
-				     basename, exp->name, exp->namespace);
-			}
-		}
-
->>>>>>> d6d5df1d
 		if (!mod->gpl_compatible)
 			check_for_gpl_usage(exp->export, basename, exp->name);
 		check_for_unused(exp->export, basename, exp->name);
